--- conflicted
+++ resolved
@@ -131,17 +131,14 @@
 		bulkProcessorConfig := service.NewBulkProcessorConfig(*nrOfElasticsearchWorkers, *nrOfElasticsearchRequests, *elasticsearchBulkSize, time.Duration(*elasticsearchFlushInterval)*time.Second)
 
 		esService := service.NewEsService(ecc, *indexName, &bulkProcessorConfig)
-<<<<<<< HEAD
-		var allowedConceptTypes []string = strings.Split(*elasticsearchWhitelistedConceptTypes, ",")
+
+		allowedConceptTypes := strings.Split(*elasticsearchWhitelistedConceptTypes, ",")
 		authorService, err := service.NewAuthorService(*authorIdsURL, *authorCredKey, &http.Client{Timeout: time.Second * 30})
 		if err != nil {
 			log.Errorf("Could not retrieve author list, error=[%s]\n", err)
 			//TODO we need to stop writing until we have authors
 		}
-=======
-		allowedConceptTypes := strings.Split(*elasticsearchWhitelistedConceptTypes, ",")
-		authorService := service.NewAuthorService(*authorIdsURL, *authorCredKey, &http.Client{Timeout: time.Second * 30})
->>>>>>> 46e8ca76
+
 		handler := resources.NewHandler(esService, authorService, allowedConceptTypes)
 		defer handler.Close()
 
