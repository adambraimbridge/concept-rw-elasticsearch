--- conflicted
+++ resolved
@@ -38,13 +38,8 @@
 
 // LoadData processes a single ES concept entity
 func (h *Handler) LoadData(w http.ResponseWriter, r *http.Request) {
-<<<<<<< HEAD
 	conceptType, concept, payload, err := h.processPayload(r)
-	if err == errUnsupportedConceptType || err == errInvalidConceptModel || err == errPathUUID || err == errProcessingBody {
-=======
-	uuid, conceptType, payload, err := h.processPayload(r)
-	if err != nil {
->>>>>>> a4b31d86
+	if err != nil {
 		writeMessage(w, err.Error(), http.StatusBadRequest)
 		return
 	}
@@ -68,13 +63,8 @@
 
 // LoadBulkData write a concept to ES via the ES Bulk API
 func (h *Handler) LoadBulkData(w http.ResponseWriter, r *http.Request) {
-<<<<<<< HEAD
 	conceptType, concept, payload, err := h.processPayload(r)
-	if err == errUnsupportedConceptType || err == errInvalidConceptModel || err == errPathUUID || err == errProcessingBody {
-=======
-	uuid, conceptType, payload, err := h.processPayload(r)
-	if err != nil {
->>>>>>> a4b31d86
+	if err != nil {
 		writeMessage(w, err.Error(), http.StatusBadRequest)
 		return
 	}
