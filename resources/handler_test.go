--- conflicted
+++ resolved
@@ -17,11 +17,7 @@
 )
 
 var (
-<<<<<<< HEAD
-	testError = errors.New("test error")
-=======
 	errTest = errors.New("test error")
->>>>>>> 6d882fbf
 )
 
 func TestCreateNewESWriter(t *testing.T) {
@@ -144,6 +140,7 @@
 		},
 	}
 
+	dummyAuthorService := &dummyAuthorService{isAuthor: false, authorIds: []service.AuthorUUID{}}
 	for _, tc := range testCases {
 		req, err := http.NewRequest("PUT", tc.path, bytes.NewReader([]byte(tc.payload)))
 		require.NoError(t, err, `Current test "%v"`, tc.name)
@@ -151,7 +148,7 @@
 		rr := httptest.NewRecorder()
 
 		dummyEsService := &dummyEsService{}
-		writerService := NewHandler(dummyEsService, []string{"valid-type"})
+		writerService := NewHandler(dummyEsService, dummyAuthorService, []string{"valid-type"})
 
 		servicesRouter := mux.NewRouter()
 		servicesRouter.HandleFunc("/{concept-type}/{id}", writerService.LoadData).Methods("PUT")
@@ -161,7 +158,6 @@
 		assert.Equal(t, tc.status, rr.Code, `Current test "%v"`, tc.name)
 		assert.JSONEq(t, tc.msg, rr.Body.String(), `Current test "%v"`, tc.name)
 	}
-<<<<<<< HEAD
 }
 
 func TestLoadDataEsClientServerErrors(t *testing.T) {
@@ -171,7 +167,7 @@
 		msg    string
 	}{
 		{
-			err:    testError,
+			err:    errTest,
 			status: http.StatusInternalServerError,
 			msg:    `{"message":"Failed to write data to ES"}`,
 		},
@@ -182,6 +178,7 @@
 		},
 	}
 
+	dummyAuthorService := &dummyAuthorService{isAuthor: false, authorIds: []service.AuthorUUID{}}
 	for _, tc := range testCases {
 		req, err := http.NewRequest("PUT", "/valid-type/8ff7dfef-0330-3de0-b37a-2d6aa9c98580", bytes.NewReader([]byte(`{"uuid":"8ff7dfef-0330-3de0-b37a-2d6aa9c98580","alternativeIdentifiers":{"TME":["Mg==-R2VucmVz"],"uuids":["8ff7dfef-0330-3de0-b37a-2d6aa9c98580"]},"prefLabel":"Market Report","type":"Genre"}`)))
 		require.NoError(t, err)
@@ -189,7 +186,7 @@
 		rr := httptest.NewRecorder()
 
 		dummyEsService := &dummyEsService{returnsError: tc.err}
-		writerService := NewHandler(dummyEsService, []string{"valid-type"})
+		writerService := NewHandler(dummyEsService, dummyAuthorService, []string{"valid-type"})
 
 		servicesRouter := mux.NewRouter()
 		servicesRouter.HandleFunc("/{concept-type}/{id}", writerService.LoadData).Methods("PUT")
@@ -198,269 +195,6 @@
 		assert.Equal(t, tc.status, rr.Code)
 		assert.JSONEq(t, tc.msg, rr.Body.String())
 	}
-=======
-
-	rr := httptest.NewRecorder()
-
-	dummyEsService := &dummyEsService{}
-	dummyAuthorService := &dummyAuthorService{}
-	writerService := NewHandler(dummyEsService, dummyAuthorService, []string{"organisations"})
-
-	servicesRouter := mux.NewRouter()
-	servicesRouter.HandleFunc("/{concept-type}/{id}", writerService.LoadData).Methods("PUT")
-	servicesRouter.ServeHTTP(rr, req)
-
-	// Check the status code is what we expect.
-	if status := rr.Code; status != http.StatusOK {
-		t.Errorf("handler returned wrong status code: got %v want %v",
-			status, http.StatusOK)
-	}
-
-	assert.Nil(t, rr.Body.Bytes(), "Response body should be empty")
-}
-
-func TestLoadDataBadRequest(t *testing.T) {
-
-	payload := `{"uuid":"different-uuid","alternativeIdentifiers":{"TME":["Mg==-R2VucmVz"],"uuids":["8ff7dfef-0330-3de0-b37a-2d6aa9c98580"]},"prefLabel":"Market Report","type":"Genre"}`
-	req, err := http.NewRequest("PUT", "/organisations/8ff7dfef-0330-3de0-b37a-2d6aa9c98580", bytes.NewReader([]byte(payload)))
-	if err != nil {
-		t.Fatal(err)
-	}
-
-	rr := httptest.NewRecorder()
-
-	dummyEsService := &dummyEsService{}
-	dummyAuthorService := &dummyAuthorService{}
-	writerService := NewHandler(dummyEsService, dummyAuthorService, []string{"organisations"})
-
-	servicesRouter := mux.NewRouter()
-	servicesRouter.HandleFunc("/{concept-type}/{id}", writerService.LoadData).Methods("PUT")
-	servicesRouter.ServeHTTP(rr, req)
-
-	// Check the status code is what we expect.
-	if status := rr.Code; status != http.StatusBadRequest {
-		t.Errorf("handler returned wrong status code: got %v want %v",
-			status, http.StatusBadRequest)
-	}
-
-	assert.Nil(t, rr.Body.Bytes(), "Response body should be empty")
-}
-
-func TestLoadDataBadRequestForUnsupportedType(t *testing.T) {
-
-	payload := `{"uuid":"different-uuid","alternativeIdentifiers":{"TME":["Mg==-R2VucmVz"],"uuids":["8ff7dfef-0330-3de0-b37a-2d6aa9c98580"]},"prefLabel":"Market Report","type":"Genre"}`
-	req, err := http.NewRequest("PUT", "/organisation/8ff7dfef-0330-3de0-b37a-2d6aa9c98580", bytes.NewReader([]byte(payload)))
-	if err != nil {
-		t.Fatal(err)
-	}
-
-	rr := httptest.NewRecorder()
-
-	dummyEsService := &dummyEsService{}
-	dummyAuthorService := &dummyAuthorService{}
-	writerService := NewHandler(dummyEsService, dummyAuthorService, []string{"organisations", "people", "genres"})
-
-	servicesRouter := mux.NewRouter()
-	servicesRouter.HandleFunc("/{concept-type}/{id}", writerService.LoadData).Methods("PUT")
-	servicesRouter.ServeHTTP(rr, req)
-
-	// For Bad Request the status code should be 400 - but for unsupported concept types the writer returns 200 - without further processing
-	if status := rr.Code; status != http.StatusOK {
-		t.Errorf("handler returned wrong status code: got %v want %v",
-			status, http.StatusOK)
-	}
-
-	assert.Nil(t, rr.Body.Bytes(), "Response body should be empty")
-}
-
-func TestLoadDataBadRequestForEmptyType(t *testing.T) {
-
-	payload := `{"uuid":"8ff7dfef-0330-3de0-b37a-2d6aa9c98580","alternativeIdentifiers":{"TME":["Mg==-R2VucmVz"],"uuids":["8ff7dfef-0330-3de0-b37a-2d6aa9c98580"]},"prefLabel":"Market Report"}`
-	req, err := http.NewRequest("PUT", "/organisations/8ff7dfef-0330-3de0-b37a-2d6aa9c98580", bytes.NewReader([]byte(payload)))
-	if err != nil {
-		t.Fatal(err)
-	}
-
-	rr := httptest.NewRecorder()
-
-	dummyEsService := &dummyEsService{}
-	dummyAuthorService := &dummyAuthorService{}
-	writerService := NewHandler(dummyEsService, dummyAuthorService, []string{"organisations"})
-
-	servicesRouter := mux.NewRouter()
-	servicesRouter.HandleFunc("/{concept-type}/{id}", writerService.LoadData).Methods("PUT")
-	servicesRouter.ServeHTTP(rr, req)
-
-	// Check the status code is what we expect.
-	if status := rr.Code; status != http.StatusBadRequest {
-		t.Errorf("handler returned wrong status code: got %v want %v",
-			status, http.StatusBadRequest)
-	}
-
-	assert.Nil(t, rr.Body.Bytes(), "Response body should be empty")
-}
-
-func TestLoadDataBadRequestForEmptyPrefLabel(t *testing.T) {
-
-	payload := `{"uuid":"8ff7dfef-0330-3de0-b37a-2d6aa9c98580","alternativeIdentifiers":{"TME":["Mg==-R2VucmVz"],"uuids":["8ff7dfef-0330-3de0-b37a-2d6aa9c98580"]},"type":"Genre"}`
-	req, err := http.NewRequest("PUT", "/organisations/8ff7dfef-0330-3de0-b37a-2d6aa9c98580", bytes.NewReader([]byte(payload)))
-	if err != nil {
-		t.Fatal(err)
-	}
-
-	rr := httptest.NewRecorder()
-
-	dummyEsService := &dummyEsService{}
-	dummyAuthorService := &dummyAuthorService{}
-	writerService := NewHandler(dummyEsService, dummyAuthorService, []string{"organisations"})
-
-	servicesRouter := mux.NewRouter()
-	servicesRouter.HandleFunc("/{concept-type}/{id}", writerService.LoadData).Methods("PUT")
-	servicesRouter.ServeHTTP(rr, req)
-
-	// Check the status code is what we expect.
-	if status := rr.Code; status != http.StatusBadRequest {
-		t.Errorf("handler returned wrong status code: got %v want %v",
-			status, http.StatusBadRequest)
-	}
-
-	assert.Nil(t, rr.Body.Bytes(), "Response body should be empty")
-}
-
-func TestLoadDataEsClientServerErrors(t *testing.T) {
-
-	payload := `{"uuid":"8ff7dfef-0330-3de0-b37a-2d6aa9c98580","alternativeIdentifiers":{"TME":["Mg==-R2VucmVz"],"uuids":["8ff7dfef-0330-3de0-b37a-2d6aa9c98580"]},"prefLabel":"Market Report","type":"Genre"}`
-	req, err := http.NewRequest("PUT", "/organisations/8ff7dfef-0330-3de0-b37a-2d6aa9c98580", bytes.NewReader([]byte(payload)))
-	if err != nil {
-		t.Fatal(err)
-	}
-
-	rr := httptest.NewRecorder()
-
-	dummyEsService := &dummyEsService{returnsError: errTest}
-	dummyAuthorService := &dummyAuthorService{}
-	writerService := NewHandler(dummyEsService, dummyAuthorService, []string{"organisations"})
-
-	servicesRouter := mux.NewRouter()
-	servicesRouter.HandleFunc("/{concept-type}/{id}", writerService.LoadData).Methods("PUT")
-	servicesRouter.ServeHTTP(rr, req)
-
-	// Check the status code is what we expect.
-	if status := rr.Code; status != http.StatusInternalServerError {
-		t.Errorf("handler returned wrong status code: got %v want %v",
-			status, http.StatusInternalServerError)
-	}
-
-	assert.Nil(t, rr.Body.Bytes(), "Response body should be empty")
-}
-
-func TestLoadDataIncorrectPayload(t *testing.T) {
-
-	payload := `{wrong data}`
-	req, err := http.NewRequest("PUT", "/organisations/8ff7dfef-0330-3de0-b37a-2d6aa9c98580", bytes.NewReader([]byte(payload)))
-	if err != nil {
-		t.Fatal(err)
-	}
-
-	rr := httptest.NewRecorder()
-
-	dummyEsService := &dummyEsService{}
-	dummyAuthorService := &dummyAuthorService{}
-	writerService := NewHandler(dummyEsService, dummyAuthorService, []string{"organisations"})
-
-	servicesRouter := mux.NewRouter()
-	servicesRouter.HandleFunc("/{concept-type}/{id}", writerService.LoadData).Methods("PUT")
-	servicesRouter.ServeHTTP(rr, req)
-
-	// Check the status code is what we expect.
-	if status := rr.Code; status != http.StatusInternalServerError {
-		t.Errorf("handler returned wrong status code: got %v want %v",
-			status, http.StatusInternalServerError)
-	}
-
-	assert.Nil(t, rr.Body.Bytes(), "Response body should be empty")
-}
-
-func TestLoadBulkDataIncorrectPayload(t *testing.T) {
-
-	payload := `{wrong data}`
-	req, err := http.NewRequest("PUT", "/bulk/organisations/8ff7dfef-0330-3de0-b37a-2d6aa9c98580", bytes.NewReader([]byte(payload)))
-	if err != nil {
-		t.Fatal(err)
-	}
-
-	rr := httptest.NewRecorder()
-
-	dummyEsService := &dummyEsService{}
-	dummyAuthorService := &dummyAuthorService{}
-	writerService := NewHandler(dummyEsService, dummyAuthorService, []string{"organisations"})
-
-	servicesRouter := mux.NewRouter()
-	servicesRouter.HandleFunc("/bulk/{concept-type}/{id}", writerService.LoadBulkData).Methods("PUT")
-	servicesRouter.ServeHTTP(rr, req)
-
-	// Check the status code is what we expect.
-	if status := rr.Code; status != http.StatusInternalServerError {
-		t.Errorf("handler returned wrong status code: got %v want %v",
-			status, http.StatusInternalServerError)
-	}
-
-	assert.Nil(t, rr.Body.Bytes(), "Response body should be empty")
-}
-
-func TestLoadBulkDataBadRequest(t *testing.T) {
-
-	payload := `{"uuid":"different-uuid","alternativeIdentifiers":{"TME":["Mg==-R2VucmVz"],"uuids":["8ff7dfef-0330-3de0-b37a-2d6aa9c98580"]},"prefLabel":"Market Report","type":"Genre"}`
-	req, err := http.NewRequest("PUT", "/bulk/organisations/8ff7dfef-0330-3de0-b37a-2d6aa9c98580", bytes.NewReader([]byte(payload)))
-	if err != nil {
-		t.Fatal(err)
-	}
-
-	rr := httptest.NewRecorder()
-
-	dummyEsService := &dummyEsService{}
-	dummyAuthorService := &dummyAuthorService{}
-	writerService := NewHandler(dummyEsService, dummyAuthorService, []string{"organisations"})
-
-	servicesRouter := mux.NewRouter()
-	servicesRouter.HandleFunc("/bulk/{concept-type}/{id}", writerService.LoadBulkData).Methods("PUT")
-	servicesRouter.ServeHTTP(rr, req)
-
-	// Check the status code is what we expect.
-	if status := rr.Code; status != http.StatusBadRequest {
-		t.Errorf("handler returned wrong status code: got %v want %v",
-			status, http.StatusBadRequest)
-	}
-
-	assert.Nil(t, rr.Body.Bytes(), "Response body should be empty")
-}
-
-func TestLoadBulkDataAccepted(t *testing.T) {
-
-	payload := `{"uuid":"8ff7dfef-0330-3de0-b37a-2d6aa9c98580","alternativeIdentifiers":{"TME":["Mg==-R2VucmVz"],"uuids":["8ff7dfef-0330-3de0-b37a-2d6aa9c98580"]},"prefLabel":"Market Report","type":"Genre"}`
-	req, err := http.NewRequest("PUT", "/bulk/organisations/8ff7dfef-0330-3de0-b37a-2d6aa9c98580", bytes.NewReader([]byte(payload)))
-	if err != nil {
-		t.Fatal(err)
-	}
-
-	rr := httptest.NewRecorder()
-
-	dummyEsService := &dummyEsService{}
-	dummyAuthorService := &dummyAuthorService{}
-	writerService := NewHandler(dummyEsService, dummyAuthorService, []string{"organisations"})
-
-	servicesRouter := mux.NewRouter()
-	servicesRouter.HandleFunc("/bulk/{concept-type}/{id}", writerService.LoadBulkData).Methods("PUT")
-	servicesRouter.ServeHTTP(rr, req)
-
-	// Check the status code is what we expect.
-	if status := rr.Code; status != http.StatusOK {
-		t.Errorf("handler returned wrong status code: got %v want %v",
-			status, http.StatusOK)
-	}
-
-	assert.Nil(t, rr.Body.Bytes(), "Response body should be empty")
->>>>>>> 6d882fbf
 }
 
 func TestReadData(t *testing.T) {
