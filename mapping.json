{
  "settings" : {
    "analysis" : {
      "analyzer" : {
        "folding" : {
          "tokenizer" : "standard",
          "filter" : ["lowercase", "standard", "ascii_folding"]
        }
      },
      "filter" : {
        "ascii_folding" : {
          "type" : "asciifolding",
          "preserve_original" : true
        }
      }
    }
  },
  "mappings" : {
    "organisations": {
      "properties": {
        "id": {
          "type": "string",
          "index": "not_analyzed"
        },
        "apiUrl": {
          "type": "string",
          "index": "not_analyzed"
        },
        "directType": {
          "type": "string",
          "index": "not_analyzed"
        },
        "types": {
          "type": "string",
          "index": "not_analyzed"
        },
        "authorities": {
          "type": "string",
          "index": "not_analyzed"
        },
        "prefLabel": {
          "type": "string",
          "analyzer": "standard",
          "fields": {
            "raw": {
              "type": "string",
              "index": "not_analyzed"
            },
            "mentionsCompletion": {
              "analyzer": "folding",
              "type": "completion"
            }
          }
        },
        "aliases": {
          "type": "string",
          "analyzer": "standard",
          "fields": {
            "raw": {
              "type": "string",
              "index": "not_analyzed"
            }
          }
        }
      }
    },
    "people": {
      "properties": {
        "id": {
          "type": "string",
          "index": "not_analyzed"
        },
        "apiUrl": {
          "type": "string",
          "index": "not_analyzed"
        },
        "directType": {
          "type": "string",
          "index": "not_analyzed"
        },
        "types": {
          "type": "string",
          "index": "not_analyzed"
        },
        "authorities": {
          "type": "string",
          "index": "not_analyzed"
        },
        "prefLabel": {
          "type": "string",
          "analyzer": "standard",
          "fields": {
            "raw": {
              "type": "string",
              "index": "not_analyzed"
            },
            "mentionsCompletion": {
              "analyzer": "folding",
              "type": "completion"
            },
<<<<<<< HEAD
            "completionByContext": {
              "type": "completion",
              "contexts": [{
                "name" : "typeContext",
                "type" : "category",
                "path" : "_type"
              }]
              },
=======
>>>>>>> 72a72fd9
            "authorCompletionByContext": {
              "analyzer": "folding",
              "type": "completion",
              "contexts": [
                {
                  "name" : "typeContext",
                  "type" : "category",
                  "path" : "_type"
                },
                {
                  "name" : "authorContext",
                  "type" : "category",
                  "path" : "isFTAuthor"
                }]
            },
            "completionByContext": {
              "analyzer": "folding",
              "type": "completion",
              "contexts": [{
                "name" : "typeContext",
                "type" : "category",
                "path" : "_type"
              }]
            }
          }
        },
        "isFTAuthor": {
          "type": "string",
          "analyzer": "standard",
          "fields": {
            "raw": {
              "type": "string",
              "index": "not_analyzed"
            }
          }
        },
        "aliases": {
          "type": "string",
          "analyzer": "standard",
          "fields": {
            "raw": {
              "type": "string",
              "index": "not_analyzed"
            }
          }
        }
      }
    },
    "locations": {
      "properties": {
        "id": {
          "type": "string",
          "index": "not_analyzed"
        },
        "apiUrl": {
          "type": "string",
          "index": "not_analyzed"
        },
        "directType": {
          "type": "string",
          "index": "not_analyzed"
        },
        "types": {
          "type": "string",
          "index": "not_analyzed"
        },
        "authorities": {
          "type": "string",
          "index": "not_analyzed"
        },
        "prefLabel": {
          "type": "string",
          "analyzer": "standard",
          "fields": {
            "raw": {
              "type": "string",
              "index": "not_analyzed"
            },
            "mentionsCompletion": {
              "analyzer": "folding",
              "type": "completion"
            }
          }
        },
        "aliases": {
          "type": "string",
          "analyzer": "standard",
          "fields": {
            "raw": {
              "type": "string",
              "index": "not_analyzed"
            }
          }
        }
      }
    },
    "sections": {
      "properties": {
        "id": {
          "type": "string",
          "index": "not_analyzed"
        },
        "apiUrl": {
          "type": "string",
          "index": "not_analyzed"
        },
        "directType": {
          "type": "string",
          "index": "not_analyzed"
        },
        "types": {
          "type": "string",
          "index": "not_analyzed"
        },
        "authorities": {
          "type": "string",
          "index": "not_analyzed"
        },
        "prefLabel": {
          "type": "string",
          "analyzer": "standard",
          "fields": {
            "raw": {
              "type": "string",
              "index": "not_analyzed"
            }
          }
        },
        "aliases": {
          "type": "string",
          "analyzer": "standard",
          "fields": {
            "raw": {
              "type": "string",
              "index": "not_analyzed"
            }
          }
        }
      }
    },
    "subjects": {
      "properties": {
        "id": {
          "type": "string",
          "index": "not_analyzed"
        },
        "apiUrl": {
          "type": "string",
          "index": "not_analyzed"
        },
        "directType": {
          "type": "string",
          "index": "not_analyzed"
        },
        "types": {
          "type": "string",
          "index": "not_analyzed"
        },
        "authorities": {
          "type": "string",
          "index": "not_analyzed"
        },
        "prefLabel": {
          "type": "string",
          "analyzer": "standard",
          "fields": {
            "raw": {
              "type": "string",
              "index": "not_analyzed"
            }
          }
        },
        "aliases": {
          "type": "string",
          "analyzer": "standard",
          "fields": {
            "raw": {
              "type": "string",
              "index": "not_analyzed"
            }
          }
        }
      }
    },
    "brands": {
      "properties": {
        "id": {
          "type": "string",
          "index": "not_analyzed"
        },
        "apiUrl": {
          "type": "string",
          "index": "not_analyzed"
        },
        "directType": {
          "type": "string",
          "index": "not_analyzed"
        },
        "types": {
          "type": "string",
          "index": "not_analyzed"
        },
        "authorities": {
          "type": "string",
          "index": "not_analyzed"
        },
        "prefLabel": {
          "type": "string",
          "analyzer": "standard",
          "fields": {
            "raw": {
              "type": "string",
              "index": "not_analyzed"
            },
            "completionByContext": {
              "analyzer": "folding",
              "type": "completion",
              "contexts": [{
                "name" : "typeContext",
                "type" : "category",
                "path" : "_type"
              }]
            }
          }
        },
        "aliases": {
          "type": "string",
          "analyzer": "standard",
          "fields": {
            "raw": {
              "type": "string",
              "index": "not_analyzed"
            }
          }
        }
      }
    },
    "genres": {
      "properties": {
        "id": {
          "type": "string",
          "index": "not_analyzed"
        },
        "apiUrl": {
          "type": "string",
          "index": "not_analyzed"
        },
        "directType": {
          "type": "string",
          "index": "not_analyzed"
        },
        "types": {
          "type": "string",
          "index": "not_analyzed"
        },
        "authorities": {
          "type": "string",
          "index": "not_analyzed"
        },
        "prefLabel": {
          "type": "string",
          "analyzer": "standard",
          "fields": {
            "raw": {
              "type": "string",
              "index": "not_analyzed"
            }
          }
        },
        "aliases": {
          "type": "string",
          "analyzer": "standard",
          "fields": {
            "raw": {
              "type": "string",
              "index": "not_analyzed"
            }
          }
        }
      }
    },
    "topics": {
      "properties": {
        "id": {
          "type": "string",
          "index": "not_analyzed"
        },
        "apiUrl": {
          "type": "string",
          "index": "not_analyzed"
        },
        "directType": {
          "type": "string",
          "index": "not_analyzed"
        },
        "types": {
          "type": "string",
          "index": "not_analyzed"
        },
        "authorities": {
          "type": "string",
          "index": "not_analyzed"
        },
        "prefLabel": {
          "type": "string",
          "analyzer": "standard",
          "fields": {
            "raw": {
              "type": "string",
              "index": "not_analyzed"
            },
            "mentionsCompletion": {
              "analyzer": "folding",
              "type": "completion"
            }
          }
        },
        "aliases": {
          "type": "string",
          "analyzer": "standard",
          "fields": {
            "raw": {
              "type": "string",
              "index": "not_analyzed"
            }
          }
        }
      }
    }
  }
}
<|MERGE_RESOLUTION|>--- conflicted
+++ resolved
@@ -1,442 +1,431 @@
-{
-  "settings" : {
-    "analysis" : {
-      "analyzer" : {
-        "folding" : {
-          "tokenizer" : "standard",
-          "filter" : ["lowercase", "standard", "ascii_folding"]
-        }
-      },
-      "filter" : {
-        "ascii_folding" : {
-          "type" : "asciifolding",
-          "preserve_original" : true
-        }
-      }
-    }
-  },
-  "mappings" : {
-    "organisations": {
-      "properties": {
-        "id": {
-          "type": "string",
-          "index": "not_analyzed"
-        },
-        "apiUrl": {
-          "type": "string",
-          "index": "not_analyzed"
-        },
-        "directType": {
-          "type": "string",
-          "index": "not_analyzed"
-        },
-        "types": {
-          "type": "string",
-          "index": "not_analyzed"
-        },
-        "authorities": {
-          "type": "string",
-          "index": "not_analyzed"
-        },
-        "prefLabel": {
-          "type": "string",
-          "analyzer": "standard",
-          "fields": {
-            "raw": {
-              "type": "string",
-              "index": "not_analyzed"
-            },
-            "mentionsCompletion": {
-              "analyzer": "folding",
-              "type": "completion"
-            }
-          }
-        },
-        "aliases": {
-          "type": "string",
-          "analyzer": "standard",
-          "fields": {
-            "raw": {
-              "type": "string",
-              "index": "not_analyzed"
-            }
-          }
-        }
-      }
-    },
-    "people": {
-      "properties": {
-        "id": {
-          "type": "string",
-          "index": "not_analyzed"
-        },
-        "apiUrl": {
-          "type": "string",
-          "index": "not_analyzed"
-        },
-        "directType": {
-          "type": "string",
-          "index": "not_analyzed"
-        },
-        "types": {
-          "type": "string",
-          "index": "not_analyzed"
-        },
-        "authorities": {
-          "type": "string",
-          "index": "not_analyzed"
-        },
-        "prefLabel": {
-          "type": "string",
-          "analyzer": "standard",
-          "fields": {
-            "raw": {
-              "type": "string",
-              "index": "not_analyzed"
-            },
-            "mentionsCompletion": {
-              "analyzer": "folding",
-              "type": "completion"
-            },
-<<<<<<< HEAD
-            "completionByContext": {
-              "type": "completion",
-              "contexts": [{
-                "name" : "typeContext",
-                "type" : "category",
-                "path" : "_type"
-              }]
-              },
-=======
->>>>>>> 72a72fd9
-            "authorCompletionByContext": {
-              "analyzer": "folding",
-              "type": "completion",
-              "contexts": [
-                {
-                  "name" : "typeContext",
-                  "type" : "category",
-                  "path" : "_type"
-                },
-                {
-                  "name" : "authorContext",
-                  "type" : "category",
-                  "path" : "isFTAuthor"
-                }]
-            },
-            "completionByContext": {
-              "analyzer": "folding",
-              "type": "completion",
-              "contexts": [{
-                "name" : "typeContext",
-                "type" : "category",
-                "path" : "_type"
-              }]
-            }
-          }
-        },
-        "isFTAuthor": {
-          "type": "string",
-          "analyzer": "standard",
-          "fields": {
-            "raw": {
-              "type": "string",
-              "index": "not_analyzed"
-            }
-          }
-        },
-        "aliases": {
-          "type": "string",
-          "analyzer": "standard",
-          "fields": {
-            "raw": {
-              "type": "string",
-              "index": "not_analyzed"
-            }
-          }
-        }
-      }
-    },
-    "locations": {
-      "properties": {
-        "id": {
-          "type": "string",
-          "index": "not_analyzed"
-        },
-        "apiUrl": {
-          "type": "string",
-          "index": "not_analyzed"
-        },
-        "directType": {
-          "type": "string",
-          "index": "not_analyzed"
-        },
-        "types": {
-          "type": "string",
-          "index": "not_analyzed"
-        },
-        "authorities": {
-          "type": "string",
-          "index": "not_analyzed"
-        },
-        "prefLabel": {
-          "type": "string",
-          "analyzer": "standard",
-          "fields": {
-            "raw": {
-              "type": "string",
-              "index": "not_analyzed"
-            },
-            "mentionsCompletion": {
-              "analyzer": "folding",
-              "type": "completion"
-            }
-          }
-        },
-        "aliases": {
-          "type": "string",
-          "analyzer": "standard",
-          "fields": {
-            "raw": {
-              "type": "string",
-              "index": "not_analyzed"
-            }
-          }
-        }
-      }
-    },
-    "sections": {
-      "properties": {
-        "id": {
-          "type": "string",
-          "index": "not_analyzed"
-        },
-        "apiUrl": {
-          "type": "string",
-          "index": "not_analyzed"
-        },
-        "directType": {
-          "type": "string",
-          "index": "not_analyzed"
-        },
-        "types": {
-          "type": "string",
-          "index": "not_analyzed"
-        },
-        "authorities": {
-          "type": "string",
-          "index": "not_analyzed"
-        },
-        "prefLabel": {
-          "type": "string",
-          "analyzer": "standard",
-          "fields": {
-            "raw": {
-              "type": "string",
-              "index": "not_analyzed"
-            }
-          }
-        },
-        "aliases": {
-          "type": "string",
-          "analyzer": "standard",
-          "fields": {
-            "raw": {
-              "type": "string",
-              "index": "not_analyzed"
-            }
-          }
-        }
-      }
-    },
-    "subjects": {
-      "properties": {
-        "id": {
-          "type": "string",
-          "index": "not_analyzed"
-        },
-        "apiUrl": {
-          "type": "string",
-          "index": "not_analyzed"
-        },
-        "directType": {
-          "type": "string",
-          "index": "not_analyzed"
-        },
-        "types": {
-          "type": "string",
-          "index": "not_analyzed"
-        },
-        "authorities": {
-          "type": "string",
-          "index": "not_analyzed"
-        },
-        "prefLabel": {
-          "type": "string",
-          "analyzer": "standard",
-          "fields": {
-            "raw": {
-              "type": "string",
-              "index": "not_analyzed"
-            }
-          }
-        },
-        "aliases": {
-          "type": "string",
-          "analyzer": "standard",
-          "fields": {
-            "raw": {
-              "type": "string",
-              "index": "not_analyzed"
-            }
-          }
-        }
-      }
-    },
-    "brands": {
-      "properties": {
-        "id": {
-          "type": "string",
-          "index": "not_analyzed"
-        },
-        "apiUrl": {
-          "type": "string",
-          "index": "not_analyzed"
-        },
-        "directType": {
-          "type": "string",
-          "index": "not_analyzed"
-        },
-        "types": {
-          "type": "string",
-          "index": "not_analyzed"
-        },
-        "authorities": {
-          "type": "string",
-          "index": "not_analyzed"
-        },
-        "prefLabel": {
-          "type": "string",
-          "analyzer": "standard",
-          "fields": {
-            "raw": {
-              "type": "string",
-              "index": "not_analyzed"
-            },
-            "completionByContext": {
-              "analyzer": "folding",
-              "type": "completion",
-              "contexts": [{
-                "name" : "typeContext",
-                "type" : "category",
-                "path" : "_type"
-              }]
-            }
-          }
-        },
-        "aliases": {
-          "type": "string",
-          "analyzer": "standard",
-          "fields": {
-            "raw": {
-              "type": "string",
-              "index": "not_analyzed"
-            }
-          }
-        }
-      }
-    },
-    "genres": {
-      "properties": {
-        "id": {
-          "type": "string",
-          "index": "not_analyzed"
-        },
-        "apiUrl": {
-          "type": "string",
-          "index": "not_analyzed"
-        },
-        "directType": {
-          "type": "string",
-          "index": "not_analyzed"
-        },
-        "types": {
-          "type": "string",
-          "index": "not_analyzed"
-        },
-        "authorities": {
-          "type": "string",
-          "index": "not_analyzed"
-        },
-        "prefLabel": {
-          "type": "string",
-          "analyzer": "standard",
-          "fields": {
-            "raw": {
-              "type": "string",
-              "index": "not_analyzed"
-            }
-          }
-        },
-        "aliases": {
-          "type": "string",
-          "analyzer": "standard",
-          "fields": {
-            "raw": {
-              "type": "string",
-              "index": "not_analyzed"
-            }
-          }
-        }
-      }
-    },
-    "topics": {
-      "properties": {
-        "id": {
-          "type": "string",
-          "index": "not_analyzed"
-        },
-        "apiUrl": {
-          "type": "string",
-          "index": "not_analyzed"
-        },
-        "directType": {
-          "type": "string",
-          "index": "not_analyzed"
-        },
-        "types": {
-          "type": "string",
-          "index": "not_analyzed"
-        },
-        "authorities": {
-          "type": "string",
-          "index": "not_analyzed"
-        },
-        "prefLabel": {
-          "type": "string",
-          "analyzer": "standard",
-          "fields": {
-            "raw": {
-              "type": "string",
-              "index": "not_analyzed"
-            },
-            "mentionsCompletion": {
-              "analyzer": "folding",
-              "type": "completion"
-            }
-          }
-        },
-        "aliases": {
-          "type": "string",
-          "analyzer": "standard",
-          "fields": {
-            "raw": {
-              "type": "string",
-              "index": "not_analyzed"
-            }
-          }
-        }
-      }
-    }
-  }
-}
+{
+  "settings" : {
+    "analysis" : {
+      "analyzer" : {
+        "folding" : {
+          "tokenizer" : "standard",
+          "filter" : ["lowercase", "standard", "ascii_folding"]
+        }
+      },
+      "filter" : {
+        "ascii_folding" : {
+          "type" : "asciifolding",
+          "preserve_original" : true
+        }
+      }
+    }
+  },
+  "mappings" : {
+    "organisations": {
+      "properties": {
+        "id": {
+          "type": "string",
+          "index": "not_analyzed"
+        },
+        "apiUrl": {
+          "type": "string",
+          "index": "not_analyzed"
+        },
+        "directType": {
+          "type": "string",
+          "index": "not_analyzed"
+        },
+        "types": {
+          "type": "string",
+          "index": "not_analyzed"
+        },
+        "authorities": {
+          "type": "string",
+          "index": "not_analyzed"
+        },
+        "prefLabel": {
+          "type": "string",
+          "analyzer": "standard",
+          "fields": {
+            "raw": {
+              "type": "string",
+              "index": "not_analyzed"
+            },
+            "mentionsCompletion": {
+              "analyzer": "folding",
+              "type": "completion"
+            }
+          }
+        },
+        "aliases": {
+          "type": "string",
+          "analyzer": "standard",
+          "fields": {
+            "raw": {
+              "type": "string",
+              "index": "not_analyzed"
+            }
+          }
+        }
+      }
+    },
+    "people": {
+      "properties": {
+        "id": {
+          "type": "string",
+          "index": "not_analyzed"
+        },
+        "apiUrl": {
+          "type": "string",
+          "index": "not_analyzed"
+        },
+        "directType": {
+          "type": "string",
+          "index": "not_analyzed"
+        },
+        "types": {
+          "type": "string",
+          "index": "not_analyzed"
+        },
+        "authorities": {
+          "type": "string",
+          "index": "not_analyzed"
+        },
+        "prefLabel": {
+          "type": "string",
+          "analyzer": "standard",
+          "fields": {
+            "raw": {
+              "type": "string",
+              "index": "not_analyzed"
+            },
+            "mentionsCompletion": {
+              "analyzer": "folding",
+              "type": "completion"
+            },
+            "authorCompletionByContext": {
+              "analyzer": "folding",
+              "type": "completion",
+              "contexts": [
+                {
+                  "name" : "typeContext",
+                  "type" : "category",
+                  "path" : "_type"
+                },
+                {
+                  "name" : "authorContext",
+                  "type" : "category",
+                  "path" : "isFTAuthor"
+                }]
+            },
+            "completionByContext": {
+              "analyzer": "folding",
+              "type": "completion",
+              "contexts": [{
+                "name" : "typeContext",
+                "type" : "category",
+                "path" : "_type"
+              }]
+            }
+          }
+        },
+        "isFTAuthor": {
+          "type": "string",
+          "analyzer": "standard",
+          "fields": {
+            "raw": {
+              "type": "string",
+              "index": "not_analyzed"
+            }
+          }
+        },
+        "aliases": {
+          "type": "string",
+          "analyzer": "standard",
+          "fields": {
+            "raw": {
+              "type": "string",
+              "index": "not_analyzed"
+            }
+          }
+        }
+      }
+    },
+    "locations": {
+      "properties": {
+        "id": {
+          "type": "string",
+          "index": "not_analyzed"
+        },
+        "apiUrl": {
+          "type": "string",
+          "index": "not_analyzed"
+        },
+        "directType": {
+          "type": "string",
+          "index": "not_analyzed"
+        },
+        "types": {
+          "type": "string",
+          "index": "not_analyzed"
+        },
+        "authorities": {
+          "type": "string",
+          "index": "not_analyzed"
+        },
+        "prefLabel": {
+          "type": "string",
+          "analyzer": "standard",
+          "fields": {
+            "raw": {
+              "type": "string",
+              "index": "not_analyzed"
+            },
+            "mentionsCompletion": {
+              "analyzer": "folding",
+              "type": "completion"
+            }
+          }
+        },
+        "aliases": {
+          "type": "string",
+          "analyzer": "standard",
+          "fields": {
+            "raw": {
+              "type": "string",
+              "index": "not_analyzed"
+            }
+          }
+        }
+      }
+    },
+    "sections": {
+      "properties": {
+        "id": {
+          "type": "string",
+          "index": "not_analyzed"
+        },
+        "apiUrl": {
+          "type": "string",
+          "index": "not_analyzed"
+        },
+        "directType": {
+          "type": "string",
+          "index": "not_analyzed"
+        },
+        "types": {
+          "type": "string",
+          "index": "not_analyzed"
+        },
+        "authorities": {
+          "type": "string",
+          "index": "not_analyzed"
+        },
+        "prefLabel": {
+          "type": "string",
+          "analyzer": "standard",
+          "fields": {
+            "raw": {
+              "type": "string",
+              "index": "not_analyzed"
+            }
+          }
+        },
+        "aliases": {
+          "type": "string",
+          "analyzer": "standard",
+          "fields": {
+            "raw": {
+              "type": "string",
+              "index": "not_analyzed"
+            }
+          }
+        }
+      }
+    },
+    "subjects": {
+      "properties": {
+        "id": {
+          "type": "string",
+          "index": "not_analyzed"
+        },
+        "apiUrl": {
+          "type": "string",
+          "index": "not_analyzed"
+        },
+        "directType": {
+          "type": "string",
+          "index": "not_analyzed"
+        },
+        "types": {
+          "type": "string",
+          "index": "not_analyzed"
+        },
+        "authorities": {
+          "type": "string",
+          "index": "not_analyzed"
+        },
+        "prefLabel": {
+          "type": "string",
+          "analyzer": "standard",
+          "fields": {
+            "raw": {
+              "type": "string",
+              "index": "not_analyzed"
+            }
+          }
+        },
+        "aliases": {
+          "type": "string",
+          "analyzer": "standard",
+          "fields": {
+            "raw": {
+              "type": "string",
+              "index": "not_analyzed"
+            }
+          }
+        }
+      }
+    },
+    "brands": {
+      "properties": {
+        "id": {
+          "type": "string",
+          "index": "not_analyzed"
+        },
+        "apiUrl": {
+          "type": "string",
+          "index": "not_analyzed"
+        },
+        "directType": {
+          "type": "string",
+          "index": "not_analyzed"
+        },
+        "types": {
+          "type": "string",
+          "index": "not_analyzed"
+        },
+        "authorities": {
+          "type": "string",
+          "index": "not_analyzed"
+        },
+        "prefLabel": {
+          "type": "string",
+          "analyzer": "standard",
+          "fields": {
+            "raw": {
+              "type": "string",
+              "index": "not_analyzed"
+            },
+            "completionByContext": {
+              "analyzer": "folding",
+              "type": "completion",
+              "contexts": [{
+                "name" : "typeContext",
+                "type" : "category",
+                "path" : "_type"
+              }]
+            }
+          }
+        },
+        "aliases": {
+          "type": "string",
+          "analyzer": "standard",
+          "fields": {
+            "raw": {
+              "type": "string",
+              "index": "not_analyzed"
+            }
+          }
+        }
+      }
+    },
+    "genres": {
+      "properties": {
+        "id": {
+          "type": "string",
+          "index": "not_analyzed"
+        },
+        "apiUrl": {
+          "type": "string",
+          "index": "not_analyzed"
+        },
+        "directType": {
+          "type": "string",
+          "index": "not_analyzed"
+        },
+        "types": {
+          "type": "string",
+          "index": "not_analyzed"
+        },
+        "authorities": {
+          "type": "string",
+          "index": "not_analyzed"
+        },
+        "prefLabel": {
+          "type": "string",
+          "analyzer": "standard",
+          "fields": {
+            "raw": {
+              "type": "string",
+              "index": "not_analyzed"
+            }
+          }
+        },
+        "aliases": {
+          "type": "string",
+          "analyzer": "standard",
+          "fields": {
+            "raw": {
+              "type": "string",
+              "index": "not_analyzed"
+            }
+          }
+        }
+      }
+    },
+    "topics": {
+      "properties": {
+        "id": {
+          "type": "string",
+          "index": "not_analyzed"
+        },
+        "apiUrl": {
+          "type": "string",
+          "index": "not_analyzed"
+        },
+        "directType": {
+          "type": "string",
+          "index": "not_analyzed"
+        },
+        "types": {
+          "type": "string",
+          "index": "not_analyzed"
+        },
+        "authorities": {
+          "type": "string",
+          "index": "not_analyzed"
+        },
+        "prefLabel": {
+          "type": "string",
+          "analyzer": "standard",
+          "fields": {
+            "raw": {
+              "type": "string",
+              "index": "not_analyzed"
+            },
+            "mentionsCompletion": {
+              "analyzer": "folding",
+              "type": "completion"
+            }
+          }
+        },
+        "aliases": {
+          "type": "string",
+          "analyzer": "standard",
+          "fields": {
+            "raw": {
+              "type": "string",
+              "index": "not_analyzed"
+            }
+          }
+        }
+      }
+    }
+  }
+}