--- conflicted
+++ resolved
@@ -86,17 +86,8 @@
 }
 
 type ConceptMetrics struct {
-<<<<<<< HEAD
-	AnnotationsCount Stats `json:"annotationsCount"`
-}
-
-type Stats struct {
-	Recent int64 `json:"recent"`
-	Total  int64 `json:"total"`
-=======
-	AnnotationsCount     int `json:"annotationsCount"`
-	WeekAnnotationsCount int `json:"weekAnnotationsCount"`
->>>>>>> 710ea990
+	AnnotationsCount         int `json:"annotationsCount"`
+	PrevWeekAnnotationsCount int `json:"prevWeekAnnotationsCount"`
 }
 
 type EsPersonConceptModel struct {
