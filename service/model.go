package service

<<<<<<< HEAD
import "github.com/Financial-Times/neo-model-utils-go/mapper"

// Concept contains common function between both concept models
type Concept interface {
	// GetAuthorities returns an array containing all authorities that this concept is identified by
	GetAuthorities() []string
	// ConcordedUUIDs returns an array containing all concorded concept uuids - N.B. it will not contain the canonical prefUUID.
	ConcordedUUIDs() []string

	PreferredUUID() string
}

=======
>>>>>>> 52e6bc9c
type ConceptModel struct {
	UUID                   string                 `json:"uuid"`
	DirectType             string                 `json:"type"`
	PrefLabel              string                 `json:"prefLabel"`
	Aliases                []string               `json:"aliases,omitempty"`
	AlternativeIdentifiers map[string]interface{} `json:"alternativeIdentifiers,omitempty"`
}

type AggregateConceptModel struct {
	PrefUUID              string          `json:"prefUUID"`
	DirectType            string          `json:"type"`
	PrefLabel             string          `json:"prefLabel"`
	Aliases               []string        `json:"aliases,omitempty"`
	SourceRepresentations []SourceConcept `json:"sourceRepresentations"`
}

type SourceConcept struct {
	UUID      string `json:"uuid"`
	Authority string `json:"authority"`
}

type EsConceptModel struct {
	Id         string   `json:"id"`
	ApiUrl     string   `json:"apiUrl"`
	PrefLabel  string   `json:"prefLabel"`
	Types      []string `json:"types"`
	DirectType string   `json:"directType"`
	Aliases    []string `json:"aliases,omitempty"`
}

<<<<<<< HEAD
func ConvertConceptToESConceptModel(concept ConceptModel, conceptType string) EsConceptModel {
	esModel := EsConceptModel{}
	esModel.ApiUrl = mapper.APIURL(concept.UUID, []string{concept.DirectType}, "")
	esModel.Id = mapper.IDURL(concept.UUID)
	esModel.Types = mapper.TypeURIs(getTypes(concept.DirectType))
	directTypeArray := mapper.TypeURIs([]string{concept.DirectType})
	if len(directTypeArray) == 1 {
		esModel.DirectType = directTypeArray[0]
	}
	esModel.Aliases = concept.Aliases
	esModel.PrefLabel = concept.PrefLabel

	return esModel
}

func ConvertAggregateConceptToESConceptModel(concept AggregateConceptModel, conceptType string) EsConceptModel {
	esModel := EsConceptModel{}
	esModel.ApiUrl = mapper.APIURL(concept.PrefUUID, []string{concept.DirectType}, "")
	esModel.Id = mapper.IDURL(concept.PrefUUID)
	esModel.Types = mapper.TypeURIs(getTypes(concept.DirectType))
	directTypeArray := mapper.TypeURIs([]string{concept.DirectType})
	if len(directTypeArray) == 1 {
		esModel.DirectType = directTypeArray[0]
	}
	esModel.Aliases = concept.Aliases
	esModel.PrefLabel = concept.PrefLabel

	return esModel
}

func (c AggregateConceptModel) PreferredUUID() string {
	return c.PrefUUID
}

func (c ConceptModel) PreferredUUID() string {
	return c.UUID
}

func (c ConceptModel) GetAuthorities() []string {
	var authorities []string
	for authority := range c.AlternativeIdentifiers {
		if authority == "uuids" {
			continue // exclude the "uuids" alternativeIdentifier
		}
		authorities = append(authorities, authority)
	}
	return authorities
}

func (c AggregateConceptModel) GetAuthorities() []string {
	var authorities []string
	for _, src := range c.SourceRepresentations {
		authorities = append(authorities, src.Authority)
	}
	return authorities
}

func (c ConceptModel) ConcordedUUIDs() []string {
	return make([]string, 0) // we don't want to remove concorded concepts for the original concept model.
}

func (c AggregateConceptModel) ConcordedUUIDs() []string {
	var uuids []string
	for _, src := range c.SourceRepresentations {
		if src.UUID != c.PrefUUID {
			uuids = append(uuids, src.UUID)
		}
	}
	return uuids
}

func getTypes(conceptType string) []string {
	conceptTypes := []string{conceptType}
	parentType := mapper.ParentType(conceptType)
	for parentType != "" {
		conceptTypes = append(conceptTypes, parentType)
		parentType = mapper.ParentType(parentType)
	}
	return reverse(conceptTypes)
}

func reverse(strings []string) []string {
	if strings == nil {
		return nil
	}
	if len(strings) == 0 {
		return []string{}
	}
	var reversed []string
	for i := len(strings) - 1; i >= 0; i = i - 1 {
		reversed = append(reversed, strings[i])
	}
	return reversed
=======
type EsPersonConceptModel struct {
	EsConceptModel
	IsFTAuthor string `json:"isFTAuthor"`
>>>>>>> 52e6bc9c
}<|MERGE_RESOLUTION|>--- conflicted
+++ resolved
@@ -1,7 +1,4 @@
 package service
-
-<<<<<<< HEAD
-import "github.com/Financial-Times/neo-model-utils-go/mapper"
 
 // Concept contains common function between both concept models
 type Concept interface {
@@ -13,8 +10,6 @@
 	PreferredUUID() string
 }
 
-=======
->>>>>>> 52e6bc9c
 type ConceptModel struct {
 	UUID                   string                 `json:"uuid"`
 	DirectType             string                 `json:"type"`
@@ -45,35 +40,9 @@
 	Aliases    []string `json:"aliases,omitempty"`
 }
 
-<<<<<<< HEAD
-func ConvertConceptToESConceptModel(concept ConceptModel, conceptType string) EsConceptModel {
-	esModel := EsConceptModel{}
-	esModel.ApiUrl = mapper.APIURL(concept.UUID, []string{concept.DirectType}, "")
-	esModel.Id = mapper.IDURL(concept.UUID)
-	esModel.Types = mapper.TypeURIs(getTypes(concept.DirectType))
-	directTypeArray := mapper.TypeURIs([]string{concept.DirectType})
-	if len(directTypeArray) == 1 {
-		esModel.DirectType = directTypeArray[0]
-	}
-	esModel.Aliases = concept.Aliases
-	esModel.PrefLabel = concept.PrefLabel
-
-	return esModel
-}
-
-func ConvertAggregateConceptToESConceptModel(concept AggregateConceptModel, conceptType string) EsConceptModel {
-	esModel := EsConceptModel{}
-	esModel.ApiUrl = mapper.APIURL(concept.PrefUUID, []string{concept.DirectType}, "")
-	esModel.Id = mapper.IDURL(concept.PrefUUID)
-	esModel.Types = mapper.TypeURIs(getTypes(concept.DirectType))
-	directTypeArray := mapper.TypeURIs([]string{concept.DirectType})
-	if len(directTypeArray) == 1 {
-		esModel.DirectType = directTypeArray[0]
-	}
-	esModel.Aliases = concept.Aliases
-	esModel.PrefLabel = concept.PrefLabel
-
-	return esModel
+type EsPersonConceptModel struct {
+	EsConceptModel
+	IsFTAuthor string `json:"isFTAuthor"`
 }
 
 func (c AggregateConceptModel) PreferredUUID() string {
@@ -115,33 +84,4 @@
 		}
 	}
 	return uuids
-}
-
-func getTypes(conceptType string) []string {
-	conceptTypes := []string{conceptType}
-	parentType := mapper.ParentType(conceptType)
-	for parentType != "" {
-		conceptTypes = append(conceptTypes, parentType)
-		parentType = mapper.ParentType(parentType)
-	}
-	return reverse(conceptTypes)
-}
-
-func reverse(strings []string) []string {
-	if strings == nil {
-		return nil
-	}
-	if len(strings) == 0 {
-		return []string{}
-	}
-	var reversed []string
-	for i := len(strings) - 1; i >= 0; i = i - 1 {
-		reversed = append(reversed, strings[i])
-	}
-	return reversed
-=======
-type EsPersonConceptModel struct {
-	EsConceptModel
-	IsFTAuthor string `json:"isFTAuthor"`
->>>>>>> 52e6bc9c
 }