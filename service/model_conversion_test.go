--- conflicted
+++ resolved
@@ -249,17 +249,7 @@
 
 func TestConvertPersonToESConceptModel(t *testing.T) {
 	assert := assert.New(t)
-<<<<<<< HEAD
 	testModelPopulator := newTestModelPopulator()
-=======
-	testAuthorService := curatedAuthorService{
-		httpClient:  nil,
-		serviceURL:  "url",
-		authorUUIDs: expectedAuthorUUIDs,
-		authorLock:  &sync.RWMutex{},
-	}
-	testModelPopulator := NewEsModelPopulator(&testAuthorService)
->>>>>>> 89a8e0b0
 
 	tests := []struct {
 		conceptModel         ConceptModel
