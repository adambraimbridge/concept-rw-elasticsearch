package service

import (
	"encoding/json"
	"fmt"
	"github.com/satori/go.uuid"
	log "github.com/sirupsen/logrus"
	testLog "github.com/sirupsen/logrus/hooks/test"
	"github.com/stretchr/testify/assert"
	"gopkg.in/olivere/elastic.v5"
	"net/http"
	"net/http/httptest"
	"os"
	"strings"
	"sync"
	"testing"
	"time"
<<<<<<< HEAD
=======

	"github.com/satori/go.uuid"
	"github.com/stretchr/testify/assert"
	"github.com/stretchr/testify/require"
	"gopkg.in/olivere/elastic.v5"
>>>>>>> 761f4a1f
)

const (
	apiBaseUrl  = "http://test.api.ft.com"
	indexName   = "concept"
	conceptType = "organisations"
)

func TestNoElasticClient(t *testing.T) {
	service := esService{sync.RWMutex{}, nil, nil, "test", nil}

	_, err := service.ReadData("any", "any")

	assert.Equal(t, ErrNoElasticClient, err, "error response")
}

func getElasticSearchTestURL(t *testing.T) string {
	if testing.Short() {
		t.Skip("ElasticSearch integration for long tests only.")
	}

	esURL := os.Getenv("ELASTICSEARCH_TEST_URL")
	if strings.TrimSpace(esURL) == "" {
		t.Fatal("Please set the environment variable ELASTICSEARCH_TEST_URL to run ElasticSearch integration tests (e.g. export ELASTICSEARCH_TEST_URL=http://localhost:9200). Alternatively, run `go test -short` to skip them.")
	}

	return esURL
}

func writeDocument(es *esService, t string, u string) (EsConceptModel, *elastic.IndexResponse, error) {
	payload := EsConceptModel{
		Id:         u,
		ApiUrl:     fmt.Sprintf("%s/%ss/%s", apiBaseUrl, t, u),
		PrefLabel:  fmt.Sprintf("Test concept %s %s", t, u),
		Types:      []string{},
		DirectType: "",
		Aliases:    []string{},
	}

	resp, err := es.LoadData(t, u, payload)
	return payload, resp, err
}

func TestWrite(t *testing.T) {
	esURL := getElasticSearchTestURL(t)

	ec, err := elastic.NewClient(
		elastic.SetURL(esURL),
		elastic.SetSniff(false),
	)
	assert.NoError(t, err, "expected no error for ES client")

	service := &esService{sync.RWMutex{}, ec, nil, indexName, nil}

	testUuid := uuid.NewV4().String()
	_, resp, err := writeDocument(service, conceptType, testUuid)
	assert.NoError(t, err, "expected successful write")

	assert.Equal(t, true, resp.Created, "document should have been created")
	assert.Equal(t, indexName, resp.Index, "index name")
	assert.Equal(t, conceptType, resp.Type, "concept type")
	assert.Equal(t, testUuid, resp.Id, "document id")
}

func TestWriteWithGenericError(t *testing.T) {
	hook := testLog.NewGlobal()
	es := httptest.NewServer(http.HandlerFunc(func(w http.ResponseWriter, r *http.Request) {}))
	defer es.Close()
	ec, err := elastic.NewClient(
		elastic.SetURL(es.URL),
		elastic.SetSniff(false),
	)
	assert.NoError(t, err, "expected no error for ES client")
	service := &esService{sync.RWMutex{}, ec, nil, indexName, nil}

	testUuid := uuid.NewV4().String()
	_, _, err = writeDocument(service, conceptType, testUuid)
	assert.EqualError(t, err, "unexpected end of JSON input")
	assert.Equal(t, log.ErrorLevel, hook.LastEntry().Level)
	assert.Equal(t, "Failed operation to Elasticsearch", hook.LastEntry().Message)
	assert.Equal(t, conceptType+"s", hook.LastEntry().Data[conceptTypeField])
	assert.Equal(t, testUuid, hook.LastEntry().Data[uuidField])
	assert.EqualError(t, hook.LastEntry().Data["error"].(error), "unexpected end of JSON input")
	assert.Equal(t, "unknown", hook.LastEntry().Data[statusField])
	assert.Equal(t, "write", hook.LastEntry().Data[oparationField])
}

func TestWriteWithESError(t *testing.T) {
	hook := testLog.NewGlobal()
	es := newBrokenESMock()
	defer es.Close()
	ec, err := elastic.NewClient(
		elastic.SetURL(es.URL),
		elastic.SetSniff(false),
	)
	assert.NoError(t, err, "expected no error for ES client")

	service := &esService{sync.RWMutex{}, ec, nil, indexName, nil}

	testUuid := uuid.NewV4().String()
	_, _, err = writeDocument(service, conceptType, testUuid)
	assert.EqualError(t, err, "elastic: Error 500 (Internal Server Error)")
	assert.Equal(t, log.ErrorLevel, hook.LastEntry().Level)
	assert.Equal(t, "Failed operation to Elasticsearch", hook.LastEntry().Message)
	assert.Equal(t, conceptType+"s", hook.LastEntry().Data[conceptTypeField])
	assert.Equal(t, testUuid, hook.LastEntry().Data[uuidField])
	assert.EqualError(t, hook.LastEntry().Data["error"].(error), "elastic: Error 500 (Internal Server Error)")
	assert.Equal(t, "500", hook.LastEntry().Data[statusField])
	assert.Equal(t, "write", hook.LastEntry().Data[oparationField])

}

func newBrokenESMock() *httptest.Server {
	return httptest.NewServer(http.HandlerFunc(func(w http.ResponseWriter, r *http.Request) {
		if r.Method != http.MethodHead {
			w.WriteHeader(http.StatusInternalServerError)
		}
	}))
}

func TestRead(t *testing.T) {
	esURL := getElasticSearchTestURL(t)

	ec, err := elastic.NewClient(
		elastic.SetURL(esURL),
		elastic.SetSniff(false),
	)
	assert.NoError(t, err, "expected no error for ES client")

	service := &esService{sync.RWMutex{}, ec, nil, indexName, nil}

	testUuid := uuid.NewV4().String()
	payload, _, err := writeDocument(service, conceptType, testUuid)
	assert.NoError(t, err, "expected successful write")

	resp, err := service.ReadData(conceptType, testUuid)

	assert.NoError(t, err, "expected no error for ES read")
	assert.True(t, resp.Found, "should find a result")

	obj := make(map[string]interface{})
	err = json.Unmarshal(*resp.Source, &obj)
	assert.Equal(t, payload.ApiUrl, obj["apiUrl"], "apiUrl")
	assert.Equal(t, payload.PrefLabel, obj["prefLabel"], "prefLabel")
}

func TestDelete(t *testing.T) {
	esURL := getElasticSearchTestURL(t)

	ec, err := elastic.NewClient(
		elastic.SetURL(esURL),
		elastic.SetSniff(false),
	)
	assert.NoError(t, err, "expected no error for ES client")

	service := &esService{sync.RWMutex{}, ec, nil, indexName, nil}

	testUuid := uuid.NewV4().String()
	_, _, err = writeDocument(service, conceptType, testUuid)
	assert.NoError(t, err, "expected successful write")
	resp, err := service.DeleteData(conceptType+"s", testUuid)

	assert.True(t, resp.Found, "document is found")
	assert.Equal(t, indexName, resp.Index, "index name")
	assert.Equal(t, conceptType+"s", resp.Type, "concept type")
	assert.Equal(t, testUuid, resp.Id, "document id")
	assert.False(t, resp.Result)
}

func TestDeleteNotFoundConcept(t *testing.T) {
	hook := testLog.NewGlobal()
	esURL := getElasticSearchTestURL(t)

	ec, err := elastic.NewClient(
		elastic.SetURL(esURL),
		elastic.SetSniff(false),
	)
	assert.NoError(t, err, "expected no error for ES client")

	service := &esService{sync.RWMutex{}, ec, nil, indexName, nil}

	testUuid := uuid.NewV4().String()
	resp, err := service.DeleteData(conceptType+"s", testUuid)

	assert.False(t, resp.Found, "document is not found")

	assert.Equal(t, log.ErrorLevel, hook.LastEntry().Level)
	assert.Equal(t, "Failed operation to Elasticsearch", hook.LastEntry().Message)
	assert.Equal(t, conceptType+"s", hook.LastEntry().Data[conceptTypeField])
	assert.Equal(t, testUuid, hook.LastEntry().Data[uuidField])
	assert.EqualError(t, hook.LastEntry().Data["error"].(error), "elastic: Error 404 (Not Found)")
	assert.Equal(t, "404", hook.LastEntry().Data[statusField])
	assert.Equal(t, "delete", hook.LastEntry().Data[oparationField])
}

func TestDeleteWithGenericError(t *testing.T) {
	hook := testLog.NewGlobal()
	es := httptest.NewServer(http.HandlerFunc(func(w http.ResponseWriter, r *http.Request) {}))
	defer es.Close()
	ec, err := elastic.NewClient(
		elastic.SetURL(es.URL),
		elastic.SetSniff(false),
	)
	assert.NoError(t, err, "expected no error for ES client")
	service := &esService{sync.RWMutex{}, ec, nil, indexName, nil}

	testUuid := uuid.NewV4().String()

	_, err = service.DeleteData(conceptType+"s", testUuid)

	assert.EqualError(t, err, "unexpected end of JSON input")
	assert.Equal(t, log.ErrorLevel, hook.LastEntry().Level)
	assert.Equal(t, "Failed operation to Elasticsearch", hook.LastEntry().Message)
	assert.Equal(t, conceptType+"s", hook.LastEntry().Data[conceptTypeField])
	assert.Equal(t, testUuid, hook.LastEntry().Data[uuidField])
	assert.EqualError(t, hook.LastEntry().Data["error"].(error), "unexpected end of JSON input")
	assert.Equal(t, "unknown", hook.LastEntry().Data[statusField])
	assert.Equal(t, "delete", hook.LastEntry().Data[oparationField])
}

func TestDeleteWithESError(t *testing.T) {
	hook := testLog.NewGlobal()
	es := newBrokenESMock()
	defer es.Close()
	ec, err := elastic.NewClient(
		elastic.SetURL(es.URL),
		elastic.SetSniff(false),
	)
	assert.NoError(t, err, "expected no error for ES client")

	service := &esService{sync.RWMutex{}, ec, nil, indexName, nil}

	testUuid := uuid.NewV4().String()
	_, err = service.DeleteData(conceptType+"s", testUuid)

	assert.EqualError(t, err, "elastic: Error 500 (Internal Server Error)")
	assert.Equal(t, log.ErrorLevel, hook.LastEntry().Level)
	assert.Equal(t, "Failed operation to Elasticsearch", hook.LastEntry().Message)
	assert.Equal(t, conceptType+"s", hook.LastEntry().Data[conceptTypeField])
	assert.Equal(t, testUuid, hook.LastEntry().Data[uuidField])
	assert.EqualError(t, hook.LastEntry().Data["error"].(error), "elastic: Error 500 (Internal Server Error)")
	assert.Equal(t, "500", hook.LastEntry().Data[statusField])
	assert.Equal(t, "delete", hook.LastEntry().Data[oparationField])
}

func TestPassClientThroughChannel(t *testing.T) {
	esURL := getElasticSearchTestURL(t)

	ecc := make(chan *elastic.Client)
	defer close(ecc)

	service := NewEsService(ecc, indexName, nil)

	ec, err := elastic.NewClient(
		elastic.SetURL(esURL),
		elastic.SetSniff(false),
	)
	assert.NoError(t, err, "expected no error for ES client")

	ecc <- ec

	waitForClientInjection(service)

	testUuid := uuid.NewV4().String()
	payload, _, err := writeDocument(service, conceptType, testUuid)
	assert.NoError(t, err, "expected successful write")

	resp, err := service.ReadData(conceptType, testUuid)

	assert.NoError(t, err, "expected no error for ES read")
	assert.True(t, resp.Found, "should find a result")

	obj := make(map[string]interface{})
	err = json.Unmarshal(*resp.Source, &obj)

	assert.Equal(t, fmt.Sprintf("%s/%ss/%s", apiBaseUrl, conceptType, testUuid), obj["apiUrl"], "apiUrl")
	assert.Equal(t, payload.ApiUrl, obj["apiUrl"], "apiUrl")
	assert.Equal(t, payload.PrefLabel, obj["prefLabel"], "prefLabel")
}

func TestDelete(t *testing.T) {
	esURL := getElasticSearchTestURL(t)

	ec, err := elastic.NewClient(
		elastic.SetURL(esURL),
		elastic.SetSniff(false),
	)
	require.NoError(t, err, "expected no error for ES client")

	service := &esService{sync.RWMutex{}, ec, nil, indexName, nil}

	testUUID := uuid.NewV4().String()
	_, resp, err := writeDocument(service, conceptType, testUUID)
	require.NoError(t, err, "expected successful write")

	assert.True(t, resp.Created, "document should have been created")
	assert.Equal(t, indexName, resp.Index, "index name")
	assert.Equal(t, conceptType, resp.Type, "concept type")
	assert.Equal(t, testUUID, resp.Id, "document id")

	deleteResp, err := service.DeleteData(conceptType, testUUID)
	require.NoError(t, err)
	assert.True(t, deleteResp.Found)

	getResp, err := service.ReadData(conceptType, testUUID)
	assert.NoError(t, err)
	assert.False(t, getResp.Found)
}

func TestCleanup(t *testing.T) {
	esURL := getElasticSearchTestURL(t)

	ec, err := elastic.NewClient(
		elastic.SetURL(esURL),
		elastic.SetSniff(false),
	)
	require.NoError(t, err, "expected no error for ES client")

	service := &esService{sync.RWMutex{}, ec, nil, indexName, nil}

	testUUID1 := uuid.NewV4().String()
	_, resp, err := writeDocument(service, conceptType, testUUID1)
	require.NoError(t, err, "expected successful write")
	require.True(t, resp.Created, "document should have been created")

	testUUID2 := uuid.NewV4().String()
	_, resp, err = writeDocument(service, conceptType, testUUID2)
	require.NoError(t, err, "expected successful write")
	require.True(t, resp.Created, "document should have been created")

	concept := AggregateConceptModel{PrefUUID: testUUID2, SourceRepresentations: []SourceConcept{
		{
			UUID: testUUID1,
		},
		{
			UUID: testUUID2,
		},
	}}

	ct := conceptType
	service.CleanupData(ct, concept)

	getResp, err := service.ReadData(ct, testUUID1)
	assert.NoError(t, err)
	assert.False(t, getResp.Found)

	getResp, err = service.ReadData(ct, testUUID2)
	assert.NoError(t, err)
	assert.True(t, getResp.Found)
}

func waitForClientInjection(service *esService) {
	for i := 0; i < 10; i++ {
		_, err := service.GetClusterHealth()
		if err == nil {
			break
		}
		time.Sleep(100 * time.Millisecond)
	}
}<|MERGE_RESOLUTION|>--- conflicted
+++ resolved
@@ -15,14 +15,11 @@
 	"sync"
 	"testing"
 	"time"
-<<<<<<< HEAD
-=======
 
 	"github.com/satori/go.uuid"
 	"github.com/stretchr/testify/assert"
 	"github.com/stretchr/testify/require"
 	"gopkg.in/olivere/elastic.v5"
->>>>>>> 761f4a1f
 )
 
 const (
