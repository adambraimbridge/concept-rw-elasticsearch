package service

import (
	"context"
	"encoding/json"
	"fmt"
	"net/http"
	"net/http/httptest"
	"os"
	"strconv"
	"strings"
	"sync"
	"testing"
	"time"

	tid "github.com/Financial-Times/transactionid-utils-go"
	"github.com/satori/go.uuid"
	log "github.com/sirupsen/logrus"
	testLog "github.com/sirupsen/logrus/hooks/test"
	"github.com/stretchr/testify/assert"
	"github.com/stretchr/testify/require"
	"gopkg.in/olivere/elastic.v5"
)

const (
	apiBaseUrl        = "http://test.api.ft.com"
	indexName         = "concept"
	organisationsType = "organisations"
	peopleType        = "people"
	testTID           = "tid_test"

	esStatusCreated = "created"
)

func TestNoElasticClient(t *testing.T) {
	service := esService{sync.RWMutex{}, nil, nil, "test", nil}

	_, err := service.ReadData("any", "any")

	assert.Equal(t, ErrNoElasticClient, err, "error response")
}

func getElasticSearchTestURL(t *testing.T) string {
	if testing.Short() {
		t.Skip("ElasticSearch integration for long tests only.")
	}

	esURL := os.Getenv("ELASTICSEARCH_TEST_URL")
	if strings.TrimSpace(esURL) == "" {
		t.Fatal("Please set the environment variable ELASTICSEARCH_TEST_URL to run ElasticSearch integration tests (e.g. export ELASTICSEARCH_TEST_URL=http://localhost:9200). Alternatively, run `go test -short` to skip them.")
	}

	return esURL
}

func getElasticClient(t *testing.T, url string) *elastic.Client {
	ec, err := elastic.NewClient(
		elastic.SetURL(url),
		elastic.SetSniff(false),
	)
	assert.NoError(t, err, "expected no error for ES client")

	return ec
}

func setReadOnly(t *testing.T, client *elastic.Client, indexName string, readOnly bool) {
	indexService := elastic.NewIndicesPutSettingsService(client)

	_, err := indexService.Index(indexName).BodyJson(map[string]interface{}{"index.blocks.write": strconv.FormatBool(readOnly)}).Do(context.Background())

	assert.NoError(t, err, "expected no error for putting index settings")
}

func writeDocument(es EsService, t string, u string) (EsConceptModel, *elastic.IndexResponse, error) {
	payload := EsConceptModel{
		Id:         u,
		ApiUrl:     fmt.Sprintf("%s/%ss/%s", apiBaseUrl, t, u),
		PrefLabel:  fmt.Sprintf("Test concept %s %s", t, u),
		Types:      []string{},
		DirectType: "",
		Aliases:    []string{},
	}

	resp, err := es.LoadData(newTestContext(), t, u, payload)
	return payload, resp, err
}

func newTestContext() context.Context {
	return tid.TransactionAwareContext(context.Background(), testTID)
}

func TestWrite(t *testing.T) {
	bulkProcessorConfig := NewBulkProcessorConfig(1, 1, 1, time.Second)
	esURL := getElasticSearchTestURL(t)
	ec := getElasticClient(t, esURL)
	bulkProcessor, err := newBulkProcessor(ec, &bulkProcessorConfig)
	require.NoError(t, err, "require a bulk processor")

	service := &esService{sync.RWMutex{}, ec, bulkProcessor, indexName, &bulkProcessorConfig}

	testUuid := uuid.NewV4().String()
	_, resp, err := writeDocument(service, organisationsType, testUuid)
	assert.NoError(t, err, "expected successful write")

	assert.Equal(t, esStatusCreated, resp.Result, "document should have been created")
	assert.Equal(t, indexName, resp.Index, "index name")
	assert.Equal(t, organisationsType, resp.Type, "concept type")
	assert.Equal(t, testUuid, resp.Id, "document id")
}

func TestWriteWithGenericError(t *testing.T) {
	hook := testLog.NewGlobal()
	es := httptest.NewServer(http.HandlerFunc(func(w http.ResponseWriter, r *http.Request) {}))
	defer es.Close()
	bulkProcessorConfig := NewBulkProcessorConfig(1, 1, 1, time.Second)
	ec := getElasticClient(t, es.URL)
	bulkProcessor, err := newBulkProcessor(ec, &bulkProcessorConfig)
	require.NoError(t, err, "require a bulk processor")

	service := &esService{sync.RWMutex{}, ec, bulkProcessor, indexName, &bulkProcessorConfig}
	testUuid := uuid.NewV4().String()
	_, _, err = writeDocument(service, organisationsType, testUuid)
	assert.EqualError(t, err, "unexpected end of JSON input")
	require.NotNil(t, hook.LastEntry())
	assert.Equal(t, log.ErrorLevel, hook.LastEntry().Level)
	assert.Equal(t, "Failed operation to Elasticsearch", hook.LastEntry().Message)
	assert.Equal(t, organisationsType, hook.LastEntry().Data[conceptTypeField])
	assert.Equal(t, testUuid, hook.LastEntry().Data[uuidField])
	assert.EqualError(t, hook.LastEntry().Data["error"].(error), "unexpected end of JSON input")
	assert.Equal(t, "unknown", hook.LastEntry().Data[statusField])
	assert.Equal(t, "write", hook.LastEntry().Data[operationField])
	assert.Equal(t, testTID, hook.LastEntry().Data[tid.TransactionIDKey])
}

func TestWriteWithESError(t *testing.T) {
	hook := testLog.NewGlobal()
	es := newBrokenESMock()
	defer es.Close()
	bulkProcessorConfig := NewBulkProcessorConfig(1, 1, 1, time.Second)
	ec := getElasticClient(t, es.URL)
	bulkProcessor, err := newBulkProcessor(ec, &bulkProcessorConfig)
	require.NoError(t, err, "require a bulk processor")

	service := &esService{sync.RWMutex{}, ec, bulkProcessor, indexName, &bulkProcessorConfig}
	testUuid := uuid.NewV4().String()
	_, _, err = writeDocument(service, organisationsType, testUuid)

	assert.EqualError(t, err, "elastic: Error 500 (Internal Server Error)")
	assert.Equal(t, log.ErrorLevel, hook.LastEntry().Level)
	assert.Equal(t, "Failed operation to Elasticsearch", hook.LastEntry().Message)
	assert.Equal(t, organisationsType, hook.LastEntry().Data[conceptTypeField])
	assert.Equal(t, testUuid, hook.LastEntry().Data[uuidField])
	assert.EqualError(t, hook.LastEntry().Data["error"].(error), "elastic: Error 500 (Internal Server Error)")
	assert.Equal(t, "500", hook.LastEntry().Data[statusField])
	assert.Equal(t, "write", hook.LastEntry().Data[operationField])
	assert.Equal(t, testTID, hook.LastEntry().Data[tid.TransactionIDKey])
}

func TestWritePreservesMetrics(t *testing.T) {
	bulkProcessorConfig := NewBulkProcessorConfig(1, 1, 1, 100 * time.Millisecond)
	esURL := getElasticSearchTestURL(t)
	ec := getElasticClient(t, esURL)
	bulkProcessor, err := newBulkProcessor(ec, &bulkProcessorConfig)
	require.NoError(t, err, "require a bulk processor")

	service := &esService{sync.RWMutex{}, ec, bulkProcessor, indexName, &bulkProcessorConfig}

	testUuid := uuid.NewV4().String()
	_, _, err = writeDocument(service, organisationsType, testUuid)
	require.NoError(t, err, "require successful concept write")

	testMetrics := &MetricsPayload{Metrics: &ConceptMetrics{AnnotationsCount: 150000}}
	service.PatchUpdateDataWithMetrics(newTestContext(), organisationsType, testUuid, testMetrics)
	err = service.bulkProcessor.Flush() // wait for the bulk processor to write the data
	require.NoError(t, err, "require successful metrics write")

	_, _, err = writeDocument(service, organisationsType, testUuid)
	err = service.bulkProcessor.Flush() // wait for the bulk processor to write the data
	require.NoError(t, err, "require successful concept update")

	actual, err := service.ReadData(organisationsType, testUuid)
	assert.NoError(t, err, "expected successful concept read")
	m := make(map[string]interface{})
	json.Unmarshal(*actual.Source, &m)

	actualMetrics := m["metrics"].(map[string]interface{})
	actualCount := int(actualMetrics["annotationsCount"].(float64))
	assert.NoError(t, err, "expected concept to contain annotations count")
	assert.Equal(t, 150000, actualCount)
}

func newBrokenESMock() *httptest.Server {
	return httptest.NewServer(http.HandlerFunc(func(w http.ResponseWriter, r *http.Request) {
		if r.Method != http.MethodHead {
			w.WriteHeader(http.StatusInternalServerError)
		}
	}))
}

func TestIsReadOnly(t *testing.T) {
	esURL := getElasticSearchTestURL(t)
	ec := getElasticClient(t, esURL)
	service := &esService{sync.RWMutex{}, ec, nil, indexName, nil}
	defer ec.Stop()
	readOnly, name, err := service.IsIndexReadOnly()
	assert.False(t, readOnly, "index should not be read-only")
	assert.Equal(t, name, indexName, "index name should be returned")
	assert.NoError(t, err, "read-only check should not return an error")

	setReadOnly(t, ec, indexName, true)
	defer setReadOnly(t, ec, indexName, false)

	readOnly, name, err = service.IsIndexReadOnly()
	assert.True(t, readOnly, "index should be read-only")
	assert.Equal(t, name, indexName, "index name should be returned")
	assert.NoError(t, err, "read-only check should not return an error")
}

func TestIsReadOnlyIndexNotFound(t *testing.T) {
	esURL := getElasticSearchTestURL(t)
	ec := getElasticClient(t, esURL)
	service := &esService{sync.RWMutex{}, ec, nil, "foo", nil}
	defer ec.Stop()
	readOnly, name, err := service.IsIndexReadOnly()
	assert.False(t, readOnly, "index should not be read-only")
	assert.Empty(t, name, "no index name should be returned")
	assert.Error(t, err, "index should not be found")
}

func TestRead(t *testing.T) {
	bulkProcessorConfig := NewBulkProcessorConfig(1, 1, 1, time.Second)
	esURL := getElasticSearchTestURL(t)
	ec := getElasticClient(t, esURL)
	bulkProcessor, err := newBulkProcessor(ec, &bulkProcessorConfig)
	require.NoError(t, err, "require a bulk processor")

	service := &esService{sync.RWMutex{}, ec, bulkProcessor, indexName, &bulkProcessorConfig}
	defer ec.Stop()

	testUuid := uuid.NewV4().String()
	payload, _, err := writeDocument(service, organisationsType, testUuid)
	assert.NoError(t, err, "expected successful write")
	_, err = ec.Refresh(indexName).Do(context.Background())
	require.NoError(t, err, "expected successful flush")

	resp, err := service.ReadData(organisationsType, testUuid)

	assert.NoError(t, err, "expected no error for ES read")
	assert.True(t, resp.Found, "should find a result")

	obj := make(map[string]interface{})
	err = json.Unmarshal(*resp.Source, &obj)
	assert.Equal(t, payload.ApiUrl, obj["apiUrl"], "apiUrl")
	assert.Equal(t, payload.PrefLabel, obj["prefLabel"], "prefLabel")
}

func TestDeleteWithESError(t *testing.T) {
	hook := testLog.NewGlobal()
	es := newBrokenESMock()
	defer es.Close()
	ec, err := elastic.NewClient(
		elastic.SetURL(es.URL),
		elastic.SetSniff(false),
	)
	assert.NoError(t, err, "expected no error for ES client")

	service := &esService{sync.RWMutex{}, ec, nil, indexName, nil}

	testUuid := uuid.NewV4().String()
	_, err = service.DeleteData(newTestContext(), organisationsType+"s", testUuid)

	assert.EqualError(t, err, "elastic: Error 500 (Internal Server Error)")
	assert.Equal(t, log.ErrorLevel, hook.LastEntry().Level)
	assert.Equal(t, "Failed operation to Elasticsearch", hook.LastEntry().Message)
	assert.Equal(t, organisationsType+"s", hook.LastEntry().Data[conceptTypeField])
	assert.Equal(t, testUuid, hook.LastEntry().Data[uuidField])
	assert.EqualError(t, hook.LastEntry().Data["error"].(error), "elastic: Error 500 (Internal Server Error)")
	assert.Equal(t, "500", hook.LastEntry().Data[statusField])
	assert.Equal(t, "delete", hook.LastEntry().Data[operationField])
	assert.Equal(t, testTID, hook.LastEntry().Data[tid.TransactionIDKey])
}

func TestPassClientThroughChannel(t *testing.T) {
	bulkProcessorConfig := NewBulkProcessorConfig(1, 1, 1, time.Second)
	esURL := getElasticSearchTestURL(t)

	ecc := make(chan *elastic.Client)
	defer close(ecc)

	service := NewEsService(ecc, indexName, &bulkProcessorConfig)

	ec := getElasticClient(t, esURL)

	ecc <- ec

	err := waitForClientInjection(service)
	require.NoError(t, err, "ES client injection failed or timed out")

	testUuid := uuid.NewV4().String()
	payload, _, err := writeDocument(service, organisationsType, testUuid)
	assert.NoError(t, err, "expected successful write")

	resp, err := service.ReadData(organisationsType, testUuid)

	assert.NoError(t, err, "expected no error for ES read")
	assert.True(t, resp.Found, "should find a result")

	obj := make(map[string]interface{})
	err = json.Unmarshal(*resp.Source, &obj)

	assert.Equal(t, fmt.Sprintf("%s/%ss/%s", apiBaseUrl, organisationsType, testUuid), obj["apiUrl"], "apiUrl")
	assert.Equal(t, payload.ApiUrl, obj["apiUrl"], "apiUrl")
	assert.Equal(t, payload.PrefLabel, obj["prefLabel"], "prefLabel")
}

func TestDelete(t *testing.T) {
	bulkProcessorConfig := NewBulkProcessorConfig(1, 1, 1, time.Second)
	esURL := getElasticSearchTestURL(t)

	ec := getElasticClient(t, esURL)
	bulkProcessor, err := newBulkProcessor(ec, &bulkProcessorConfig)
	require.NoError(t, err, "require a bulk processor")

	service := &esService{sync.RWMutex{}, ec, bulkProcessor, indexName, &bulkProcessorConfig}

	testUUID := uuid.NewV4().String()
	_, resp, err := writeDocument(service, organisationsType, testUUID)
	require.NoError(t, err, "expected successful write")

	assert.Equal(t, esStatusCreated, resp.Result, "document should have been created")
	assert.Equal(t, indexName, resp.Index, "index name")
	assert.Equal(t, organisationsType, resp.Type, "concept type")
	assert.Equal(t, testUUID, resp.Id, "document id")

	deleteResp, err := service.DeleteData(newTestContext(), organisationsType, testUUID)
	require.NoError(t, err)
	assert.True(t, deleteResp.Found)

	getResp, err := service.ReadData(organisationsType, testUUID)
	assert.NoError(t, err)
	assert.False(t, getResp.Found)
}

func TestDeleteNotFoundConcept(t *testing.T) {
	hook := testLog.NewGlobal()
	esURL := getElasticSearchTestURL(t)

	ec, err := elastic.NewClient(
		elastic.SetURL(esURL),
		elastic.SetSniff(false),
	)
	assert.NoError(t, err, "expected no error for ES client")

	service := &esService{sync.RWMutex{}, ec, nil, indexName, nil}

	testUuid := uuid.NewV4().String()
	resp, err := service.DeleteData(newTestContext(), organisationsType+"s", testUuid)

	assert.False(t, resp.Found, "document is not found")

	assert.Empty(t, hook.AllEntries(), "It logged nothing")
}

func TestDeleteWithGenericError(t *testing.T) {
	hook := testLog.NewGlobal()
	es := httptest.NewServer(http.HandlerFunc(func(w http.ResponseWriter, r *http.Request) {}))
	defer es.Close()
	ec, err := elastic.NewClient(
		elastic.SetURL(es.URL),
		elastic.SetSniff(false),
	)
	assert.NoError(t, err, "expected no error for ES client")
	service := &esService{sync.RWMutex{}, ec, nil, indexName, nil}

	testUuid := uuid.NewV4().String()

	_, err = service.DeleteData(newTestContext(), organisationsType+"s", testUuid)

	assert.EqualError(t, err, "unexpected end of JSON input")
	assert.Equal(t, log.ErrorLevel, hook.LastEntry().Level)
	assert.Equal(t, "Failed operation to Elasticsearch", hook.LastEntry().Message)
	assert.Equal(t, organisationsType+"s", hook.LastEntry().Data[conceptTypeField])
	assert.Equal(t, testUuid, hook.LastEntry().Data[uuidField])
	assert.EqualError(t, hook.LastEntry().Data["error"].(error), "unexpected end of JSON input")
	assert.Equal(t, "unknown", hook.LastEntry().Data[statusField])
	assert.Equal(t, "delete", hook.LastEntry().Data[operationField])
	assert.Equal(t, testTID, hook.LastEntry().Data[tid.TransactionIDKey])
}

func TestCleanup(t *testing.T) {
	bulkProcessorConfig := NewBulkProcessorConfig(1, 1, 1, time.Second)
	esURL := getElasticSearchTestURL(t)

	ec := getElasticClient(t, esURL)
	bulkProcessor, err := newBulkProcessor(ec, &bulkProcessorConfig)
	require.NoError(t, err, "require a bulk processor")

	service := &esService{sync.RWMutex{}, ec, bulkProcessor, indexName, &bulkProcessorConfig}

	testUUID1 := uuid.NewV4().String()
	_, resp, err := writeDocument(service, organisationsType, testUUID1)
	require.NoError(t, err, "expected successful write")
	require.Equal(t, esStatusCreated, resp.Result, "document should have been created")

	testUUID2 := uuid.NewV4().String()
	_, resp, err = writeDocument(service, peopleType, testUUID2)
	require.NoError(t, err, "expected successful write")
	require.Equal(t, esStatusCreated, resp.Result, "document should have been created")

	testUUID3 := uuid.NewV4().String()
	_, resp, err = writeDocument(service, organisationsType, testUUID3)
	require.NoError(t, err, "expected successful write")
	require.Equal(t, esStatusCreated, resp.Result, "document should have been created")

	concept := AggregateConceptModel{PrefUUID: testUUID1, SourceRepresentations: []SourceConcept{
		{
			UUID: testUUID1,
		},
		{
			UUID: testUUID2,
		},
		{
			UUID: testUUID3,
		},
	}}

	// ensure test data is immediately available from the index
	_, err = ec.Refresh(indexName).Do(context.Background())
	require.NoError(t, err)

	service.CleanupData(newTestContext(), concept)

	getResp, err := service.ReadData(peopleType, testUUID2)
	assert.NoError(t, err)
	assert.False(t, getResp.Found)

	getResp, err = service.ReadData(organisationsType, testUUID3)
	assert.NoError(t, err)
	assert.False(t, getResp.Found)

	getResp, err = service.ReadData(organisationsType, testUUID1)
	assert.NoError(t, err)
	assert.True(t, getResp.Found)
}

func TestCleanupErrorLogging(t *testing.T) {
	hook := testLog.NewGlobal()
	es := httptest.NewServer(http.HandlerFunc(func(w http.ResponseWriter, r *http.Request) {}))
	defer es.Close()
	ec, err := elastic.NewClient(
		elastic.SetURL(es.URL),
		elastic.SetSniff(false),
	)
	assert.NoError(t, err, "expected no error for ES client")

	service := &esService{sync.RWMutex{}, ec, nil, indexName, nil}

	testUUID1 := uuid.NewV4().String()
	testUUID2 := uuid.NewV4().String()

	concept := AggregateConceptModel{PrefUUID: testUUID2, SourceRepresentations: []SourceConcept{
		{
			UUID: testUUID1,
		},
		{
			UUID: testUUID2,
		},
	}}

	service.CleanupData(newTestContext(), concept)

	assert.Equal(t, log.ErrorLevel, hook.LastEntry().Level)
	assert.Equal(t, "Impossible to find concorded concepts in elasticsearch", hook.LastEntry().Message)
	assert.Equal(t, testUUID2, hook.LastEntry().Data[prefUUIDField])
	assert.EqualError(t, hook.LastEntry().Data["error"].(error), "unexpected end of JSON input")
	assert.Equal(t, testTID, hook.LastEntry().Data[tid.TransactionIDKey])
}

func TestDeprecationFlagTrue(t *testing.T) {
	bulkProcessorConfig := NewBulkProcessorConfig(1, 1, 1, time.Second)
	esURL := getElasticSearchTestURL(t)

	ec := getElasticClient(t, esURL)
	bulkProcessor, err := newBulkProcessor(ec, &bulkProcessorConfig)
	require.NoError(t, err, "require a bulk processor")

	service := &esService{sync.RWMutex{}, ec, bulkProcessor, indexName, &bulkProcessorConfig}

	testUUID := uuid.NewV4().String()
	payload := EsConceptModel{
		Id:           testUUID,
		ApiUrl:       fmt.Sprintf("%s/%ss/%s", apiBaseUrl, organisationsType, testUUID),
		PrefLabel:    fmt.Sprintf("Test concept %s %s", organisationsType, testUUID),
		Types:        []string{},
		DirectType:   "",
		Aliases:      []string{},
		IsDeprecated: true,
	}

	resp, err := service.LoadData(newTestContext(), organisationsType, testUUID, payload)
	assert.NoError(t, err, "expected successful write")

	assert.Equal(t, esStatusCreated, resp.Result, "document should have been created")
	assert.Equal(t, indexName, resp.Index, "index name")
	assert.Equal(t, organisationsType, resp.Type, "concept type")
	assert.Equal(t, testUUID, resp.Id, "document id")

	readResp, err := service.ReadData(organisationsType, testUUID)

	assert.NoError(t, err, "expected no error for ES read")
	assert.True(t, readResp.Found, "should find a result")

	obj := make(map[string]interface{})
	err = json.Unmarshal(*readResp.Source, &obj)
	assert.Equal(t, payload.ApiUrl, obj["apiUrl"], "apiUrl")
	assert.Equal(t, payload.PrefLabel, obj["prefLabel"], "prefLabel")
	assert.Equal(t, true, obj["isDeprecated"], "deprecation flag")
}

func TestDeprecationFlagFalse(t *testing.T) {
	bulkProcessorConfig := NewBulkProcessorConfig(1, 1, 1, time.Second)
	esURL := getElasticSearchTestURL(t)

	ec := getElasticClient(t, esURL)
	bulkProcessor, err := newBulkProcessor(ec, &bulkProcessorConfig)
	require.NoError(t, err, "require a bulk processor")

	service := &esService{sync.RWMutex{}, ec, bulkProcessor, indexName, &bulkProcessorConfig}

	testUUID := uuid.NewV4().String()
	payload := EsConceptModel{
		Id:         testUUID,
		ApiUrl:     fmt.Sprintf("%s/%ss/%s", apiBaseUrl, organisationsType, testUUID),
		PrefLabel:  fmt.Sprintf("Test concept %s %s", organisationsType, testUUID),
		Types:      []string{},
		DirectType: "",
		Aliases:    []string{},
	}

	resp, err := service.LoadData(newTestContext(), organisationsType, testUUID, payload)
	assert.NoError(t, err, "expected successful write")

	assert.Equal(t, esStatusCreated, resp.Result, "document should have been created")
	assert.Equal(t, indexName, resp.Index, "index name")
	assert.Equal(t, organisationsType, resp.Type, "concept type")
	assert.Equal(t, testUUID, resp.Id, "document id")

	readResp, err := service.ReadData(organisationsType, testUUID)

	assert.NoError(t, err, "expected no error for ES read")
	assert.True(t, readResp.Found, "should find a result")

	obj := make(map[string]interface{})
	err = json.Unmarshal(*readResp.Source, &obj)
	assert.Equal(t, payload.ApiUrl, obj["apiUrl"], "apiUrl")
	assert.Equal(t, payload.PrefLabel, obj["prefLabel"], "prefLabel")
	_, deprecatedFlagExists := obj["isDeprecated"]
	assert.False(t, deprecatedFlagExists, "deprecation flag")
}

func TestMetricsUpdated(t *testing.T) {
	bulkProcessorConfig := NewBulkProcessorConfig(1, 1, 1, time.Second)
	esURL := getElasticSearchTestURL(t)

	ec := getElasticClient(t, esURL)
	bulkProcessor, err := newBulkProcessor(ec, &bulkProcessorConfig)
	require.NoError(t, err, "require a bulk processor")

	service := &esService{sync.RWMutex{}, ec, bulkProcessor, indexName, &bulkProcessorConfig}

	testUUID := uuid.NewV4().String()
	payload := EsConceptModel{
		Id:         testUUID,
		ApiUrl:     fmt.Sprintf("%s/%ss/%s", apiBaseUrl, organisationsType, testUUID),
		PrefLabel:  fmt.Sprintf("Test concept %s %s", organisationsType, testUUID),
		Types:      []string{},
		DirectType: "",
		Aliases:    []string{},
	}

	resp, err := service.LoadData(newTestContext(), organisationsType, testUUID, payload)
	assert.NoError(t, err, "expected successful write")

	assert.Equal(t, esStatusCreated, resp.Result, "document should have been created")
	assert.Equal(t, indexName, resp.Index, "index name")
	assert.Equal(t, organisationsType, resp.Type, "concept type")
	assert.Equal(t, testUUID, resp.Id, "document id")

	testMetrics := &MetricsPayload{Metrics: &ConceptMetrics{AnnotationsCount: 150000}}
	service.PatchUpdateDataWithMetrics(newTestContext(), organisationsType, testUUID, testMetrics)

	service.bulkProcessor.Flush() // wait for the bulk processor to write the data

	readResp, err := service.ReadData(organisationsType, testUUID)

	assert.NoError(t, err, "expected no error for ES read")
	assert.True(t, readResp.Found, "should find a result")

	actualModel := EsConceptModel{}
	err = json.Unmarshal(*readResp.Source, &actualModel)

	assert.NoError(t, err)

	assert.Equal(t, payload.ApiUrl, actualModel.ApiUrl, "Expect the original fields to still be intact")
	assert.Equal(t, payload.PrefLabel, actualModel.PrefLabel, "Expect the original fields to still be intact")

	assert.Equal(t, testMetrics.Metrics.AnnotationsCount, actualModel.Metrics.AnnotationsCount, "Count should be set")
}

func waitForClientInjection(service EsService) error {
	var err error
	for i := 0; i < 10; i++ {
		_, err = service.GetClusterHealth()
		if err == nil {
			return nil
		}
		time.Sleep(100 * time.Millisecond)
	}
<<<<<<< HEAD
}

func TestGetAllIds(t *testing.T) {
	esURL := getElasticSearchTestURL(t)
	ec := getElasticClient(t, esURL)
	service := &esService{sync.RWMutex{}, ec, nil, indexName, nil}

	expected := make([]string, 0)
	for i := 0; i < 1001; i++ {
		testUuid := uuid.NewV4().String()
		_, _, err := writeDocument(service, organisationsType, testUuid)
		require.NoError(t, err, "expected successful write")
		expected = append(expected, testUuid)
	}
	_, err := ec.Refresh(indexName).Do(context.Background())
	require.NoError(t, err, "expected successful flush")

	ch := service.GetAllIds(context.Background())
	actual := make(map[string]struct{})
	for id := range ch {
		actual[id] = struct{}{}
	}

	notFound := 0
	for _, id := range expected {
		_, found := actual[id]
		if !found {
			notFound++
		}
	}
	assert.Equal(t, 0, notFound, "UUIDs not found")
=======

	return err
>>>>>>> 208b46cc
}<|MERGE_RESOLUTION|>--- conflicted
+++ resolved
@@ -616,7 +616,8 @@
 		}
 		time.Sleep(100 * time.Millisecond)
 	}
-<<<<<<< HEAD
+
+	return err
 }
 
 func TestGetAllIds(t *testing.T) {
@@ -648,8 +649,4 @@
 		}
 	}
 	assert.Equal(t, 0, notFound, "UUIDs not found")
-=======
-
-	return err
->>>>>>> 208b46cc
 }