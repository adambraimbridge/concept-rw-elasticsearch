--- conflicted
+++ resolved
@@ -10,7 +10,6 @@
 	tid "github.com/Financial-Times/transactionid-utils-go"
 	log "github.com/sirupsen/logrus"
 	"gopkg.in/olivere/elastic.v5"
-	"strconv"
 )
 
 var (
@@ -85,7 +84,6 @@
 	return es.elasticClient.ClusterHealth().Do(context.Background())
 }
 
-<<<<<<< HEAD
 func (es *esService) IsIndexReadOnly() (bool, string, error) {
 	es.RLock()
 	defer es.RUnlock()
@@ -121,8 +119,6 @@
 	return false, nil
 }
 
-func (es *esService) LoadData(conceptType string, uuid string, payload interface{}) (*elastic.IndexResponse, error) {
-=======
 func (es *esService) LoadData(ctx context.Context, conceptType string, uuid string, payload interface{}) (*elastic.IndexResponse, error) {
 	loadDataLog := log.WithField(conceptTypeField, conceptType).
 		WithField(uuidField, uuid).
@@ -135,11 +131,8 @@
 	}
 	loadDataLog = loadDataLog.WithField(tid.TransactionIDKey, transactionID)
 
->>>>>>> edc579f7
-	if err := es.checkElasticClient(); err != nil {
-		loadDataLog.WithError(err).
-			WithField(statusField, unknownStatus).
-			Error("Failed operation to Elasticsearch")
+	if err := es.checkElasticClient(); err != nil {
+		loadDataLog.WithError(err).WithField(statusField, unknownStatus).Error("Failed operation to Elasticsearch")
 		return nil, err
 	}
 
@@ -158,9 +151,8 @@
 		default:
 			status = unknownStatus
 		}
-		loadDataLog.WithError(err).
-			WithField(statusField, status).
-			Error("Failed operation to Elasticsearch")
+
+		loadDataLog.WithError(err).WithField(statusField, status).Error("Failed operation to Elasticsearch")
 	}
 
 	return resp, err
@@ -236,7 +228,6 @@
 		Id(uuid).
 		Do(ctx)
 
-
 	if elastic.IsNotFound(err) {
 		return &elastic.DeleteResponse{Found: false}, nil
 	}
