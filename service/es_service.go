package service

import (
	"context"
	"errors"
	"sync"

	log "github.com/Sirupsen/logrus"
	"gopkg.in/olivere/elastic.v5"
)

var (
	ErrNoElasticClient error = errors.New("No ElasticSearch client available")
)

type esService struct {
	sync.RWMutex
	elasticClient       *elastic.Client
	bulkProcessor       *elastic.BulkProcessor
	indexName           string
	bulkProcessorConfig *BulkProcessorConfig
}

type EsServiceI interface {
	LoadData(conceptType string, uuid string, payload interface{}) (*elastic.IndexResponse, error)
	ReadData(conceptType string, uuid string) (*elastic.GetResult, error)
	DeleteData(conceptType string, uuid string) (*elastic.DeleteResponse, error)
<<<<<<< HEAD
	LoadBulkData(conceptType string, uuid string, payload EsConceptModel)
	CleanupData(conceptType string, concept Concept)
=======
	LoadBulkData(conceptType string, uuid string, payload interface{})
>>>>>>> 52e6bc9c
	CloseBulkProcessor() error
}

type EsHealthServiceI interface {
	GetClusterHealth() (*elastic.ClusterHealthResponse, error)
}

func NewEsService(ch chan *elastic.Client, indexName string, bulkProcessorConfig *BulkProcessorConfig) *esService {
	es := &esService{bulkProcessorConfig: bulkProcessorConfig, indexName: indexName}
	go func() {
		for ec := range ch {
			es.setElasticClient(ec)
		}
	}()
	return es
}

func (es *esService) setElasticClient(ec *elastic.Client) {
	es.Lock()
	defer es.Unlock()

	es.elasticClient = ec

	if es.bulkProcessor != nil {
		es.CloseBulkProcessor()
	}

	if es.bulkProcessorConfig != nil {
		bulkProcessor, err := newBulkProcessor(ec, es.bulkProcessorConfig)
		if err != nil {
			log.Errorf("Creating bulk processor failed with error=[%v]", err)
		}
		es.bulkProcessor = bulkProcessor
	}
}

func (es *esService) GetClusterHealth() (*elastic.ClusterHealthResponse, error) {
	es.RLock()
	defer es.RUnlock()

	if err := es.checkElasticClient(); err != nil {
		return nil, err
	}

	return es.elasticClient.ClusterHealth().Do(context.Background())
}

func (es *esService) LoadData(conceptType string, uuid string, payload interface{}) (*elastic.IndexResponse, error) {
	if err := es.checkElasticClient(); err != nil {
		return nil, err
	}

	return es.elasticClient.Index().
		Index(es.indexName).
		Type(conceptType).
		Id(uuid).
		BodyJson(payload).
		Do(context.Background())
}

func (es *esService) checkElasticClient() error {
	if es.elasticClient == nil {
		return ErrNoElasticClient
	}

	return nil
}

func (es *esService) ReadData(conceptType string, uuid string) (*elastic.GetResult, error) {
	es.RLock()
	defer es.RUnlock()

	if err := es.checkElasticClient(); err != nil {
		return nil, err
	}

	resp, err := es.elasticClient.Get().
		Index(es.indexName).
		Type(conceptType).
		Id(uuid).
		Do(context.Background())

	if elastic.IsNotFound(err) {
		return &elastic.GetResult{Found: false}, nil
	} else {
		return resp, err
	}
}

func (es *esService) CleanupData(conceptType string, concept Concept) {
	for _, uuid := range concept.ConcordedUUIDs() {
		log.WithField("prefUUID", concept.PreferredUUID()).WithField("uuid", uuid).Info("Cleaning up concorded uuids")
		_, err := es.DeleteData(conceptType, uuid)
		if err != nil {
			log.WithField("prefUUID", concept.PreferredUUID()).WithField("uuid", uuid).Warn("Failed to delete concorded uuid.")
		}
	}
}

func (es *esService) DeleteData(conceptType string, uuid string) (*elastic.DeleteResponse, error) {
	if err := es.checkElasticClient(); err != nil {
		return nil, err
	}

	resp, err := es.elasticClient.Delete().
		Index(es.indexName).
		Type(conceptType).
		Id(uuid).
		Do(context.Background())

	if elastic.IsNotFound(err) {
		return &elastic.DeleteResponse{Found: false}, nil
	} else {
		return resp, err
	}
}

func (es *esService) LoadBulkData(conceptType string, uuid string, payload interface{}) {
	r := elastic.NewBulkIndexRequest().Index(es.indexName).Type(conceptType).Id(uuid).Doc(payload)
	es.bulkProcessor.Add(r)
}

func (es *esService) CloseBulkProcessor() error {
	return es.bulkProcessor.Close()
}<|MERGE_RESOLUTION|>--- conflicted
+++ resolved
@@ -25,12 +25,8 @@
 	LoadData(conceptType string, uuid string, payload interface{}) (*elastic.IndexResponse, error)
 	ReadData(conceptType string, uuid string) (*elastic.GetResult, error)
 	DeleteData(conceptType string, uuid string) (*elastic.DeleteResponse, error)
-<<<<<<< HEAD
-	LoadBulkData(conceptType string, uuid string, payload EsConceptModel)
+	LoadBulkData(conceptType string, uuid string, payload interface{})
 	CleanupData(conceptType string, concept Concept)
-=======
-	LoadBulkData(conceptType string, uuid string, payload interface{})
->>>>>>> 52e6bc9c
 	CloseBulkProcessor() error
 }
 
