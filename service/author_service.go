package service

import (
	"bufio"
	"encoding/json"
	"fmt"
	"net/http"
	"strconv"
	"strings"

	transactionid "github.com/Financial-Times/transactionid-utils-go"
	log "github.com/Sirupsen/logrus"
)

const contentType = "application/json"
const idsPath = "/transformers/authors/__ids"
const gtgPath = "/__gtg"

type AuthorUUID struct {
	UUID string `json:"ID"`
}

type AuthorService interface {
	LoadAuthorIdentifiers() error
	IsFTAuthor(UUID string) string
	IsGTG() error
}

//uses v1 transformer author list
type curatedAuthorService struct {
	httpClient             *http.Client
	serviceURL             string
	authorIds              []AuthorUUID
	publishClusterUser     string
	publishClusterpassword string
}

<<<<<<< HEAD
func NewAuthorService(authorIdsURL string, authorCredKey string, client *http.Client) (AuthorService, error) {
	creds := strings.Split(authorCredKey, ":")
	cas := &curatedAuthorService{client, authorIdsURL, nil, creds[0], creds[1]}
	return cas, cas.LoadAuthorIdentifiers()
=======
func NewAuthorService(serviceURL string, authorCredKey string, client *http.Client) AuthorService {
	creds := strings.Split(authorCredKey, ":")
	cas := &curatedAuthorService{client, serviceURL, nil, creds[0], creds[1]}
	cas.LoadAuthorIdentifiers()
	return cas
>>>>>>> 46e8ca76
}

func (as *curatedAuthorService) LoadAuthorIdentifiers() error {
	tid := transactionid.NewTransactionID()
<<<<<<< HEAD
	req, err := http.NewRequest("GET", as.authorIdsURL, nil)
	if err != nil {
		return err
	}
=======
	req, err := http.NewRequest("GET", as.serviceURL+idsPath, nil)
>>>>>>> 46e8ca76
	req.Header.Add("Content-Type", contentType)
	req.Header.Add("X-Request-Id", tid)
	req.Header.Add("User-Agent", "UPP concept-rw-elasticsearch")
	req.SetBasicAuth(as.publishClusterUser, as.publishClusterpassword)
	log.WithField("transaction_id", tid).Info("Requesting author list from v1 authors transformer." + req.RequestURI)

	resp, err := as.httpClient.Do(req)
	if err != nil {
		return err
	}
	if resp.StatusCode != 200 {
		return fmt.Errorf("A non 2xx error code from v1 authors transformer! Status: %v", resp.StatusCode)
	}

	scan := bufio.NewScanner(resp.Body)
	fmt.Print("HERE1")
	fmt.Print(scan.Text())
	for scan.Scan() {
		fmt.Print("HERE")
		var id AuthorUUID
		err = json.Unmarshal(scan.Bytes(), &id)
		if err != nil {
			return err
		}
		as.authorIds = append(as.authorIds, id)
	}

	log.Info("we have authos " + strconv.Itoa(len(as.authorIds)))

	return nil
}

func (as *curatedAuthorService) IsFTAuthor(UUID string) string {
	for _, authorId := range as.authorIds {
		if UUID == authorId.UUID {
			return "true"
		}
	}
	return "false"
}

func (as *curatedAuthorService) IsGTG() error {
	resp, err := http.Get(as.serviceURL + gtgPath)
	if err != nil {
		return err
	}
	if resp.StatusCode != http.StatusOK {
		return fmt.Errorf("gtg endpoint returned a non-200 status: %v", resp.StatusCode)
	}
	return nil
}<|MERGE_RESOLUTION|>--- conflicted
+++ resolved
@@ -35,30 +35,18 @@
 	publishClusterpassword string
 }
 
-<<<<<<< HEAD
 func NewAuthorService(authorIdsURL string, authorCredKey string, client *http.Client) (AuthorService, error) {
 	creds := strings.Split(authorCredKey, ":")
 	cas := &curatedAuthorService{client, authorIdsURL, nil, creds[0], creds[1]}
 	return cas, cas.LoadAuthorIdentifiers()
-=======
-func NewAuthorService(serviceURL string, authorCredKey string, client *http.Client) AuthorService {
-	creds := strings.Split(authorCredKey, ":")
-	cas := &curatedAuthorService{client, serviceURL, nil, creds[0], creds[1]}
-	cas.LoadAuthorIdentifiers()
-	return cas
->>>>>>> 46e8ca76
 }
 
 func (as *curatedAuthorService) LoadAuthorIdentifiers() error {
 	tid := transactionid.NewTransactionID()
-<<<<<<< HEAD
-	req, err := http.NewRequest("GET", as.authorIdsURL, nil)
+	req, err := http.NewRequest("GET", as.serviceURL+idsPath, nil)
 	if err != nil {
 		return err
 	}
-=======
-	req, err := http.NewRequest("GET", as.serviceURL+idsPath, nil)
->>>>>>> 46e8ca76
 	req.Header.Add("Content-Type", contentType)
 	req.Header.Add("X-Request-Id", tid)
 	req.Header.Add("User-Agent", "UPP concept-rw-elasticsearch")
